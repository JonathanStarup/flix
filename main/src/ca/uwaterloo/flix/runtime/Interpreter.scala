package ca.uwaterloo.flix.runtime

import ca.uwaterloo.flix.api.{IValue, MatchException, SwitchException, UserException, WrappedValue}
import ca.uwaterloo.flix.language.ast.ExecutableAst.Definition.Constant
import ca.uwaterloo.flix.language.ast.ExecutableAst._
import ca.uwaterloo.flix.language.ast._
import ca.uwaterloo.flix.util.InternalRuntimeException

import scala.collection.mutable

object Interpreter {

  /*
   * Evaluates an `Expression`. Assumes all input has been type-checked.
   */
  def eval(expr: Expression, root: Root, env: mutable.Map[String, AnyRef] = mutable.Map.empty): AnyRef = expr match {
    case Expression.Unit => Value.Unit
    case Expression.True => Value.True
    case Expression.False => Value.False
    case Expression.Char(lit) => Value.mkChar(lit)
    case Expression.Float32(lit) => Value.mkFloat32(lit)
    case Expression.Float64(lit) => Value.mkFloat64(lit)
    case Expression.Int8(lit) => Value.mkInt8(lit)
    case Expression.Int16(lit) => Value.mkInt16(lit)
    case Expression.Int32(lit) => Value.mkInt32(lit)
    case Expression.Int64(lit) => Value.mkInt64(lit)
    case Expression.Str(lit) => Value.mkStr(lit)
    case load: LoadExpression =>
      val e = Value.cast2int64(eval(load.e, root, env))
      val result = (e >> load.offset).toInt & load.mask
      load match {
        case _: Expression.LoadBool => Value.mkBool(result != 0)
        case _: Expression.LoadInt8 => Value.mkInt8(result)
        case _: Expression.LoadInt16 => Value.mkInt16(result)
        case _: Expression.LoadInt32 => Value.mkInt32(result)
      }
    case store: StoreExpression =>
      val e = Value.cast2int64(eval(store.e, root, env))
      val v = Value.cast2int64(eval(store.v, root, env))
      val result = (e & store.targetMask) | ((v & store.mask) << store.offset)
      Value.mkInt64(result)
    case Expression.Var(ident, _, _, loc) => env.get(ident.name) match {
      case None => throw InternalRuntimeException(s"Key '${ident.name}' not found in environment: '${env.mkString(",")}'.")
      case Some(v) => v
    }
    case Expression.ClosureVar(envVar, ident, _, _) =>
      // First lookup the closure environment from the current environment.
      val clEnv = env.get(envVar.name) match {
        case None => throw InternalRuntimeException(s"Closure environment '${envVar.name}' not found in environment: '${env.mkString(",")}'.")
        case Some(v) => v.asInstanceOf[mutable.Map[String, AnyRef]]
      }
      // Then lookup the variable from the closure environment.
      clEnv.get(ident.name) match {
        case None => throw InternalRuntimeException(s"Key '${ident.name}' not found in closure environment: '${clEnv.mkString(",")}'.")
        case Some(v) => v
      }
    case Expression.Ref(name, _, _) => eval(root.constants(name).exp, root, env)
    case Expression.Hook(hook, _, _) => Value.HookClosure(hook)
<<<<<<< HEAD
    case Expression.MkClosure(ref, envVar, freeVars, _, _) =>
=======
    case Expression.MkClosureRef(ref, envVar, freeVars, _, _) =>
>>>>>>> a245ee39
      // Create the closure environment, by binding values from the current environment to the free variables.
      val closureEnv = mutable.Map.empty[String, AnyRef]
      for (freeVar <- freeVars) {
        val name = freeVar.name
        closureEnv(name) = env(name)
      }
      Value.Closure(ref, envVar, closureEnv)
    case Expression.ApplyRef(name, args, _, _) =>
      val evalArgs = new Array[AnyRef](args.length)
      var i = 0
      while (i < evalArgs.length) {
        evalArgs(i) = eval(args(i), root, env)
        i = i + 1
      }
      evalCall(root.constants(name), evalArgs, root, env.clone())
    case Expression.ApplyClosure(exp, args, tpe, loc) =>
      val evalArgs = new Array[AnyRef](args.length)
      var i = 0
      while (i < evalArgs.length) {
        evalArgs(i) = eval(args(i), root, env)
        i = i + 1
      }
      evalCall(exp, evalArgs, root, env.clone())
    case Expression.Unary(op, exp, _, _) => evalUnary(op, exp, root, env)
    case Expression.Binary(op, exp1, exp2, _, _) => op match {
      case o: ArithmeticOperator => evalArithmetic(o, exp1, exp2, root, env)
      case o: ComparisonOperator => evalComparison(o, exp1, exp2, root, env)
      case o: LogicalOperator => evalLogical(o, exp1, exp2, root, env)
      case o: BitwiseOperator => evalBitwise(o, exp1, exp2, root, env)
    }
    case Expression.IfThenElse(exp1, exp2, exp3, tpe, _) =>
      val cond = Value.cast2bool(eval(exp1, root, env))
      if (cond) eval(exp2, root, env) else eval(exp3, root, env)
    case Expression.Let(ident, _, exp1, exp2, _, _) =>
      val newEnv = env + (ident.name -> eval(exp1, root, env))
      eval(exp2, root, newEnv)
    case Expression.CheckTag(tag, exp, _) => Value.mkBool(Value.cast2tag(eval(exp, root, env)).tag == tag.name)
    case Expression.GetTagValue(tag, exp, _, _) => Value.cast2tag(eval(exp, root, env)).value
    case Expression.Tag(name, ident, exp, _, _) => Value.mkTag(name, ident.name, eval(exp, root, env))
    case Expression.GetTupleIndex(base, offset, _, _) => Value.cast2tuple(eval(base, root, env))(offset)
    case Expression.Tuple(elms, _, _) =>
      val evalElms = new Array[AnyRef](elms.length)
      var i = 0
      while (i < evalElms.length) {
        evalElms(i) = eval(elms(i), root, env)
        i = i + 1
      }
      Value.Tuple(evalElms)
    case Expression.CheckNil(exp, _) => ???
    case Expression.CheckCons(exp, _) => ???
    case Expression.FSet(elms, _, _) => Value.mkSet(elms.map(e => eval(e, root, env)).toSet)
    case Expression.UserError(_, loc) => throw UserException("User exception.", loc)
    case Expression.MatchError(_, loc) => throw MatchException("Non-exhaustive match expression.", loc)
    case Expression.SwitchError(_, loc) => throw SwitchException("Non-exhaustive switch expression.", loc)
  }

  private def evalUnary(op: UnaryOperator, e: Expression, root: Root, env: mutable.Map[String, AnyRef]): AnyRef = {
    val v = eval(e, root, env)
    op match {
      case UnaryOperator.LogicalNot => Value.mkBool(!Value.cast2bool(v))
      case UnaryOperator.Plus => v // nop
      case UnaryOperator.Minus => e.tpe match {
        case Type.Float32 => Value.mkFloat32(-Value.cast2float32(v))
        case Type.Float64 => Value.mkFloat64(-Value.cast2float64(v))
        case Type.Int8 => Value.mkInt8(-Value.cast2int8(v))
        case Type.Int16 => Value.mkInt16(-Value.cast2int16(v))
        case Type.Int32 => Value.mkInt32(-Value.cast2int32(v))
        case Type.Int64 => Value.mkInt64(-Value.cast2int64(v))
        case _ => throw new InternalRuntimeException(s"Can't apply UnaryOperator.$op to type ${e.tpe}.")
      }
      case UnaryOperator.BitwiseNegate => e.tpe match {
        case Type.Int8 => Value.mkInt8(~Value.cast2int8(v))
        case Type.Int16 => Value.mkInt16(~Value.cast2int16(v))
        case Type.Int32 => Value.mkInt32(~Value.cast2int32(v))
        case Type.Int64 => Value.mkInt64(~Value.cast2int64(v))
        case _ => throw new InternalRuntimeException(s"Can't apply UnaryOperator.$op to type ${e.tpe}.")
      }
    }
  }

  private def evalArithmetic(o: ArithmeticOperator, e1: Expression, e2: Expression, root: Root, env: mutable.Map[String, AnyRef]): AnyRef = {
    val v1 = eval(e1, root, env)
    val v2 = eval(e2, root, env)
    o match {
      case BinaryOperator.Plus => e1.tpe match {
        case Type.Float32 => Value.mkFloat32(Value.cast2float32(v1) + Value.cast2float32(v2))
        case Type.Float64 => Value.mkFloat64(Value.cast2float64(v1) + Value.cast2float64(v2))
        case Type.Int8 => Value.mkInt8(Value.cast2int8(v1) + Value.cast2int8(v2))
        case Type.Int16 => Value.mkInt16(Value.cast2int16(v1) + Value.cast2int16(v2))
        case Type.Int32 => Value.mkInt32(Value.cast2int32(v1) + Value.cast2int32(v2))
        case Type.Int64 => Value.mkInt64(Value.cast2int64(v1) + Value.cast2int64(v2))
        case _ => throw new InternalRuntimeException(s"Can't apply BinaryOperator.$o to type ${e1.tpe}.")
      }
      case BinaryOperator.Minus => e1.tpe match {
        case Type.Float32 => Value.mkFloat32(Value.cast2float32(v1) - Value.cast2float32(v2))
        case Type.Float64 => Value.mkFloat64(Value.cast2float64(v1) - Value.cast2float64(v2))
        case Type.Int8 => Value.mkInt8(Value.cast2int8(v1) - Value.cast2int8(v2))
        case Type.Int16 => Value.mkInt16(Value.cast2int16(v1) - Value.cast2int16(v2))
        case Type.Int32 => Value.mkInt32(Value.cast2int32(v1) - Value.cast2int32(v2))
        case Type.Int64 => Value.mkInt64(Value.cast2int64(v1) - Value.cast2int64(v2))
        case _ => throw new InternalRuntimeException(s"Can't apply BinaryOperator.$o to type ${e1.tpe}.")
      }
      case BinaryOperator.Times => e1.tpe match {
        case Type.Float32 => Value.mkFloat32(Value.cast2float32(v1) * Value.cast2float32(v2))
        case Type.Float64 => Value.mkFloat64(Value.cast2float64(v1) * Value.cast2float64(v2))
        case Type.Int8 => Value.mkInt8(Value.cast2int8(v1) * Value.cast2int8(v2))
        case Type.Int16 => Value.mkInt16(Value.cast2int16(v1) * Value.cast2int16(v2))
        case Type.Int32 => Value.mkInt32(Value.cast2int32(v1) * Value.cast2int32(v2))
        case Type.Int64 => Value.mkInt64(Value.cast2int64(v1) * Value.cast2int64(v2))
        case _ => throw new InternalRuntimeException(s"Can't apply BinaryOperator.$o to type ${e1.tpe}.")
      }
      case BinaryOperator.Divide => e1.tpe match {
        case Type.Float32 => Value.mkFloat32(Value.cast2float32(v1) / Value.cast2float32(v2))
        case Type.Float64 => Value.mkFloat64(Value.cast2float64(v1) / Value.cast2float64(v2))
        case Type.Int8 => Value.mkInt8(Value.cast2int8(v1) / Value.cast2int8(v2))
        case Type.Int16 => Value.mkInt16(Value.cast2int16(v1) / Value.cast2int16(v2))
        case Type.Int32 => Value.mkInt32(Value.cast2int32(v1) / Value.cast2int32(v2))
        case Type.Int64 => Value.mkInt64(Value.cast2int64(v1) / Value.cast2int64(v2))
        case _ => throw new InternalRuntimeException(s"Can't apply BinaryOperator.$o to type ${e1.tpe}.")
      }
      case BinaryOperator.Modulo => e1.tpe match {
        case Type.Float32 => Value.mkFloat32(Value.cast2float32(v1) % Value.cast2float32(v2))
        case Type.Float64 => Value.mkFloat64(Value.cast2float64(v1) % Value.cast2float64(v2))
        case Type.Int8 => Value.mkInt8(Value.cast2int8(v1) % Value.cast2int8(v2))
        case Type.Int16 => Value.mkInt16(Value.cast2int16(v1) % Value.cast2int16(v2))
        case Type.Int32 => Value.mkInt32(Value.cast2int32(v1) % Value.cast2int32(v2))
        case Type.Int64 => Value.mkInt64(Value.cast2int64(v1) % Value.cast2int64(v2))
        case _ => throw new InternalRuntimeException(s"Can't apply BinaryOperator.$o to type ${e1.tpe}.")
      }
      case BinaryOperator.Exponentiate => e1.tpe match {
        case Type.Float32 => Value.mkFloat32(math.pow(Value.cast2float32(v1), Value.cast2float32(v2)).toFloat)
        case Type.Float64 => Value.mkFloat64(math.pow(Value.cast2float64(v1), Value.cast2float64(v2)).toDouble)
        case Type.Int8 => Value.mkInt8(math.pow(Value.cast2int8(v1), Value.cast2int8(v2)).toByte)
        case Type.Int16 => Value.mkInt16(math.pow(Value.cast2int16(v1), Value.cast2int16(v2)).toShort)
        case Type.Int32 => Value.mkInt32(math.pow(Value.cast2int32(v1), Value.cast2int32(v2)).toInt)
        case Type.Int64 => Value.mkInt64(math.pow(Value.cast2int64(v1), Value.cast2int64(v2)).toLong)
        case _ => throw new InternalRuntimeException(s"Can't apply BinaryOperator.$o to type ${e1.tpe}.")
      }
    }
  }

  private def evalComparison(o: ComparisonOperator, e1: Expression, e2: Expression, root: Root, env: mutable.Map[String, AnyRef]): AnyRef = {
    val v1 = eval(e1, root, env)
    val v2 = eval(e2, root, env)
    o match {
      case BinaryOperator.Less => e1.tpe match {
        case Type.Char => Value.mkBool(Value.cast2char(v1) < Value.cast2char(v2))
        case Type.Float32 => Value.mkBool(Value.cast2float32(v1) < Value.cast2float32(v2))
        case Type.Float64 => Value.mkBool(Value.cast2float64(v1) < Value.cast2float64(v2))
        case Type.Int8 => Value.mkBool(Value.cast2int8(v1) < Value.cast2int8(v2))
        case Type.Int16 => Value.mkBool(Value.cast2int16(v1) < Value.cast2int16(v2))
        case Type.Int32 => Value.mkBool(Value.cast2int32(v1) < Value.cast2int32(v2))
        case Type.Int64 => Value.mkBool(Value.cast2int64(v1) < Value.cast2int64(v2))
        case _ => throw new InternalRuntimeException(s"Can't apply BinaryOperator.$o to type ${e1.tpe}.")
      }
      case BinaryOperator.LessEqual => e1.tpe match {
        case Type.Char => Value.mkBool(Value.cast2char(v1) <= Value.cast2char(v2))
        case Type.Float32 => Value.mkBool(Value.cast2float32(v1) <= Value.cast2float32(v2))
        case Type.Float64 => Value.mkBool(Value.cast2float64(v1) <= Value.cast2float64(v2))
        case Type.Int8 => Value.mkBool(Value.cast2int8(v1) <= Value.cast2int8(v2))
        case Type.Int16 => Value.mkBool(Value.cast2int16(v1) <= Value.cast2int16(v2))
        case Type.Int32 => Value.mkBool(Value.cast2int32(v1) <= Value.cast2int32(v2))
        case Type.Int64 => Value.mkBool(Value.cast2int64(v1) <= Value.cast2int64(v2))
        case _ => throw new InternalRuntimeException(s"Can't apply BinaryOperator.$o to type ${e1.tpe}.")
      }
      case BinaryOperator.Greater => e1.tpe match {
        case Type.Char => Value.mkBool(Value.cast2char(v1) > Value.cast2char(v2))
        case Type.Float32 => Value.mkBool(Value.cast2float32(v1) > Value.cast2float32(v2))
        case Type.Float64 => Value.mkBool(Value.cast2float64(v1) > Value.cast2float64(v2))
        case Type.Int8 => Value.mkBool(Value.cast2int8(v1) > Value.cast2int8(v2))
        case Type.Int16 => Value.mkBool(Value.cast2int16(v1) > Value.cast2int16(v2))
        case Type.Int32 => Value.mkBool(Value.cast2int32(v1) > Value.cast2int32(v2))
        case Type.Int64 => Value.mkBool(Value.cast2int64(v1) > Value.cast2int64(v2))
        case _ => throw new InternalRuntimeException(s"Can't apply BinaryOperator.$o to type ${e1.tpe}.")
      }
      case BinaryOperator.GreaterEqual => e1.tpe match {
        case Type.Char => Value.mkBool(Value.cast2char(v1) >= Value.cast2char(v2))
        case Type.Float32 => Value.mkBool(Value.cast2float32(v1) >= Value.cast2float32(v2))
        case Type.Float64 => Value.mkBool(Value.cast2float64(v1) >= Value.cast2float64(v2))
        case Type.Int8 => Value.mkBool(Value.cast2int8(v1) >= Value.cast2int8(v2))
        case Type.Int16 => Value.mkBool(Value.cast2int16(v1) >= Value.cast2int16(v2))
        case Type.Int32 => Value.mkBool(Value.cast2int32(v1) >= Value.cast2int32(v2))
        case Type.Int64 => Value.mkBool(Value.cast2int64(v1) >= Value.cast2int64(v2))
        case _ => throw new InternalRuntimeException(s"Can't apply BinaryOperator.$o to type ${e1.tpe}.")
      }
      case BinaryOperator.Equal => Value.mkBool(v1 == v2)
      case BinaryOperator.NotEqual => Value.mkBool(v1 != v2)
    }
  }

  private def evalLogical(o: LogicalOperator, e1: Expression, e2: Expression, root: Root, env: mutable.Map[String, AnyRef]): AnyRef = o match {
    case BinaryOperator.LogicalAnd =>
      if (Value.cast2bool(eval(e1, root, env))) eval(e2, root, env) else Value.False
    case BinaryOperator.LogicalOr =>
      if (Value.cast2bool(eval(e1, root, env))) Value.True else eval(e2, root, env)
    case BinaryOperator.Implication =>
      // (e1 ==> e2) === (!e1 || e2)
      val notExp = Expression.Unary(UnaryOperator.LogicalNot, e1, Type.Bool, e1.loc)
      evalLogical(BinaryOperator.LogicalOr, notExp, e2, root, env)
    case BinaryOperator.Biconditional =>
      // (e1 <==> e2) === (e1 == e2)
      evalComparison(BinaryOperator.Equal, e1, e2, root, env)
  }

  private def evalBitwise(o: BitwiseOperator, e1: Expression, e2: Expression, root: Root, env: mutable.Map[String, AnyRef]): AnyRef = {
    val v1 = eval(e1, root, env)
    val v2 = eval(e2, root, env)
    o match {
      case BinaryOperator.BitwiseAnd => e1.tpe match {
        case Type.Int8 => Value.mkInt8(Value.cast2int8(v1) & Value.cast2int8(v2))
        case Type.Int16 => Value.mkInt16(Value.cast2int16(v1) & Value.cast2int16(v2))
        case Type.Int32 => Value.mkInt32(Value.cast2int32(v1) & Value.cast2int32(v2))
        case Type.Int64 => Value.mkInt64(Value.cast2int64(v1) & Value.cast2int64(v2))
        case _ => throw new InternalRuntimeException(s"Can't apply BinaryOperator.$o to type ${e1.tpe}.")
      }
      case BinaryOperator.BitwiseOr => e1.tpe match {
        case Type.Int8 => Value.mkInt8(Value.cast2int8(v1) | Value.cast2int8(v2))
        case Type.Int16 => Value.mkInt16(Value.cast2int16(v1) | Value.cast2int16(v2))
        case Type.Int32 => Value.mkInt32(Value.cast2int32(v1) | Value.cast2int32(v2))
        case Type.Int64 => Value.mkInt64(Value.cast2int64(v1) | Value.cast2int64(v2))
        case _ => throw new InternalRuntimeException(s"Can't apply BinaryOperator.$o to type ${e1.tpe}.")
      }
      case BinaryOperator.BitwiseXor => e1.tpe match {
        case Type.Int8 => Value.mkInt8(Value.cast2int8(v1) ^ Value.cast2int8(v2))
        case Type.Int16 => Value.mkInt16(Value.cast2int16(v1) ^ Value.cast2int16(v2))
        case Type.Int32 => Value.mkInt32(Value.cast2int32(v1) ^ Value.cast2int32(v2))
        case Type.Int64 => Value.mkInt64(Value.cast2int64(v1) ^ Value.cast2int64(v2))
        case _ => throw new InternalRuntimeException(s"Can't apply BinaryOperator.$o to type ${e1.tpe}.")
      }
      case BinaryOperator.BitwiseLeftShift => e1.tpe match {
        case Type.Int8 => Value.mkInt8(Value.cast2int8(v1) << Value.cast2int32(v2))
        case Type.Int16 => Value.mkInt16(Value.cast2int16(v1) << Value.cast2int32(v2))
        case Type.Int32 => Value.mkInt32(Value.cast2int32(v1) << Value.cast2int32(v2))
        case Type.Int64 => Value.mkInt64(Value.cast2int64(v1) << Value.cast2int32(v2))
        case _ => throw new InternalRuntimeException(s"Can't apply BinaryOperator.$o to type ${e1.tpe}.")
      }
      case BinaryOperator.BitwiseRightShift => e1.tpe match {
        case Type.Int8 => Value.mkInt8(Value.cast2int8(v1) >> Value.cast2int32(v2))
        case Type.Int16 => Value.mkInt16(Value.cast2int16(v1) >> Value.cast2int32(v2))
        case Type.Int32 => Value.mkInt32(Value.cast2int32(v1) >> Value.cast2int32(v2))
        case Type.Int64 => Value.mkInt64(Value.cast2int64(v1) >> Value.cast2int32(v2))
        case _ => throw new InternalRuntimeException(s"Can't apply BinaryOperator.$o to type ${e1.tpe}.")
      }
    }
  }

  // TODO: Need to come up with some more clean interfaces
  // TODO: Everything below here is really bad and should just be replaced at will.

  /**
    * Evaluates the given head term `t` under the given environment `env0`
    */
  def evalHeadTerm(t: Term.Head, root: Root, env: mutable.Map[String, AnyRef]): AnyRef = t match {
    case Term.Head.Var(x, _, _) => env(x.name)
    case Term.Head.Exp(e, _, _) => eval(e, root, env)
    case Term.Head.Apply(name, args, _, _) =>
      val defn = root.constants(name)
      val evalArgs = new Array[AnyRef](args.length)
      var i = 0
      while (i < evalArgs.length) {
        evalArgs(i) = evalHeadTerm(args(i), root, env)
        i = i + 1
      }
      evalCall(defn, evalArgs, root, env.clone())
    case Term.Head.ApplyHook(hook, args, _, _) =>
      val evalArgs = new Array[AnyRef](args.length)
      var i = 0
      while (i < evalArgs.length) {
        evalArgs(i) = evalHeadTerm(args(i), root, env)
        i = i + 1
      }
      hook match {
        case Ast.Hook.Safe(name, inv, _) =>
          val wargs: Array[IValue] = evalArgs.map(new WrappedValue(_))
          inv(wargs).getUnsafeRef
        case Ast.Hook.Unsafe(name, inv, _) =>
          inv(evalArgs)
      }
  }

  def evalBodyTerm(t: Term.Body, root: Root, env: mutable.Map[String, AnyRef]): AnyRef = t match {
    case Term.Body.Wildcard(_, _) => ???
    case Term.Body.Var(x, _, _, _) => env(x.name)
    case Term.Body.Exp(e, _, _) => eval(e, root, env)
  }

  def evalCall(function: Expression, args: Array[AnyRef], root: Root, env: mutable.Map[String, AnyRef] = mutable.Map.empty): AnyRef = function match {
    case Expression.Ref(name, tpe, loc) => evalCall(root.constants(name), args, root, env)
    case _ => eval(function, root, env) match {
      case Value.Closure(ref, envVar, clEnv) =>
        val constant = root.constants(ref.name)
        val newEnv = mutable.Map.empty[String, AnyRef]
        var i = 0
        while (i < args.length) {
          newEnv(constant.formals(i).ident.name) = args(i)
          i = i + 1
        }
        // Note: here we bind the closure environment `clEnv` to `envVar`.
        newEnv(envVar.name) = clEnv
        eval(constant.exp, root, newEnv)
      case Value.HookClosure(hook) => hook match {
        case Ast.Hook.Safe(name, inv, _) =>
          val wargs: Array[IValue] = args.map(new WrappedValue(_))
          inv(wargs).getUnsafeRef
        case Ast.Hook.Unsafe(name, inv, _) =>
          inv(args)
      }
      case _ => throw new InternalRuntimeException(s"Trying to call a non-function: $function.")
    }
  }

  def evalCall(defn: Constant, args: Array[AnyRef], root: Root, env: mutable.Map[String, AnyRef]): AnyRef = {
    var i = 0
    while (i < defn.formals.length) {
      env(defn.formals(i).ident.name) = args(i)
      i = i + 1
    }
    eval(defn.exp, root, env)
  }

  def eval2(exp: Expression, arg1: AnyRef, arg2: AnyRef, root: Root): AnyRef = {
   evalCall(exp, Array(arg1, arg2), root, mutable.Map.empty[String, AnyRef])
  }

}<|MERGE_RESOLUTION|>--- conflicted
+++ resolved
@@ -56,11 +56,7 @@
       }
     case Expression.Ref(name, _, _) => eval(root.constants(name).exp, root, env)
     case Expression.Hook(hook, _, _) => Value.HookClosure(hook)
-<<<<<<< HEAD
-    case Expression.MkClosure(ref, envVar, freeVars, _, _) =>
-=======
     case Expression.MkClosureRef(ref, envVar, freeVars, _, _) =>
->>>>>>> a245ee39
       // Create the closure environment, by binding values from the current environment to the free variables.
       val closureEnv = mutable.Map.empty[String, AnyRef]
       for (freeVar <- freeVars) {
@@ -112,7 +108,7 @@
     case Expression.CheckNil(exp, _) => ???
     case Expression.CheckCons(exp, _) => ???
     case Expression.FSet(elms, _, _) => Value.mkSet(elms.map(e => eval(e, root, env)).toSet)
-    case Expression.UserError(_, loc) => throw UserException("User exception.", loc)
+    case Expression.Error(_, loc) => throw UserException("User exception.", loc)
     case Expression.MatchError(_, loc) => throw MatchException("Non-exhaustive match expression.", loc)
     case Expression.SwitchError(_, loc) => throw SwitchException("Non-exhaustive switch expression.", loc)
   }
