/*
 * Copyright 2024 Matthew Lutze
 *
 * Licensed under the Apache License, Version 2.0 (the "License");
 * you may not use this file except in compliance with the License.
 * You may obtain a copy of the License at
 *
 *   http://www.apache.org/licenses/LICENSE-2.0
 *
 * Unless required by applicable law or agreed to in writing, software
 * distributed under the License is distributed on an "AS IS" BASIS,
 * WITHOUT WARRANTIES OR CONDITIONS OF ANY KIND, either express or implied.
 * See the License for the specific language governing permissions and
 * limitations under the License.
 */
package ca.uwaterloo.flix.language.phase.typer

import ca.uwaterloo.flix.api.Flix
import ca.uwaterloo.flix.language.ast.shared.{Scope, TraitConstraint}
import ca.uwaterloo.flix.language.ast.{Ast, Kind, KindedAst, RigidityEnv, SourceLocation, Symbol, Type, TypeConstructor}
import ca.uwaterloo.flix.language.errors.TypeError
import ca.uwaterloo.flix.language.phase.typer.TypeConstraint.Provenance
import ca.uwaterloo.flix.language.phase.unification.*
import ca.uwaterloo.flix.tools.Summary
import ca.uwaterloo.flix.util.Result.Err
import ca.uwaterloo.flix.util.collection.{ListMap, ListOps}
import ca.uwaterloo.flix.util.{InternalCompilerException, Result, Validation}

import scala.annotation.tailrec
import scala.collection.immutable.SortedSet

/**
  * Constraint resolution works by iteratively building up a substitution from the constraints.
  *
  * Given a constraint set, we
  *   1. select a constraint from the set,
  *   1. attempt to resolve it, yielding a substitution and new constraints
  *   1. apply the substitution to the accumulated substitution and add the new constraints to our set
  *
  * We repeat this until we cannot make any more progress or we discover an invalid constraint.
  */
object ConstraintSolver {

  /**
    * Resolves constraints in the given definition using the given inference result.
    */
  def visitDef(defn: KindedAst.Def, infResult: InfResult, renv0: RigidityEnv, tconstrs0: List[TraitConstraint], tenv0: TraitEnv, eqEnv0: ListMap[Symbol.AssocTypeSym, Ast.AssocTypeDef], root: KindedAst.Root)(implicit flix: Flix): Validation[Substitution, TypeError] = defn match {
    case KindedAst.Def(sym, spec, _, _) =>
      if (flix.options.xprinttyper.contains(sym.toString)) {
        Debug.startRecording()
      }
      visitSpec(defn.sym, spec, defn.loc, infResult, renv0, tconstrs0, tenv0, eqEnv0, root)
  }

  /**
    * Resolves constraints in the given signature using the given inference result.
    */
  def visitSig(sig: KindedAst.Sig, infResult: InfResult, renv0: RigidityEnv, tconstrs0: List[TraitConstraint], tenv0: TraitEnv, eqEnv0: ListMap[Symbol.AssocTypeSym, Ast.AssocTypeDef], root: KindedAst.Root)(implicit flix: Flix): Validation[Substitution, TypeError] = sig match {
    case KindedAst.Sig(_, _, None, _) => Validation.success(Substitution.empty)
    case KindedAst.Sig(sym, spec, Some(_), _) =>
      if (flix.options.xprinttyper.contains(sym.toString)) {
        Debug.startRecording()
      }
      visitSpec(sig.sym, spec, sig.loc, infResult, renv0, tconstrs0, tenv0, eqEnv0, root)
  }

  /**
    * Resolves constraints in the given spec using the given inference result.
    */
<<<<<<< HEAD
  def visitSpec(sym: Symbol, spec: KindedAst.Spec, loc: SourceLocation, infResult: InfResult, renv0: RigidityEnv, tconstrs0: List[Ast.TraitConstraint], tenv0: TraitEnv, eqEnv0: ListMap[Symbol.AssocTypeSym, Ast.AssocTypeDef], root: KindedAst.Root)(implicit flix: Flix): Validation[Substitution, TypeError] = spec match {
=======
  def visitSpec(spec: KindedAst.Spec, loc: SourceLocation, infResult: InfResult, renv0: RigidityEnv, tconstrs0: List[TraitConstraint], tenv0: TraitEnv, eqEnv0: ListMap[Symbol.AssocTypeSym, Ast.AssocTypeDef], root: KindedAst.Root)(implicit flix: Flix): Validation[Substitution, TypeError] = spec match {
>>>>>>> e98489a4
    case KindedAst.Spec(_, _, _, _, fparams, _, tpe, eff, tconstrs, econstrs) =>

      val InfResult(infConstrs, infTpe, infEff, infRenv) = infResult

      // The initial substitution maps from formal parameters to their types
      val initialSubst = fparams.foldLeft(Substitution.empty) {
        case (acc, KindedAst.FormalParam(sym, mod, tpe, src, loc)) => acc ++ Substitution.singleton(sym.tvar.sym, openOuterSchema(tpe)(Scope.Top, flix))
      }

      // Wildcard tparams are not counted in the tparams, so we need to traverse the types to get them.
      val allTparams = tpe.typeVars ++ eff.typeVars ++ fparams.flatMap(_.tpe.typeVars) ++ econstrs.flatMap(_.tpe2.typeVars)

      // The rigidity environment is made up of:
      // 1. rigid variables from the context (e.g. from instance type parameters)
      // 2. rigid variables from type inference (e.g. regions)
      // 3. rigid variables from declared function type parameters
      val renv = allTparams.foldLeft(infRenv ++ renv0) {
        case (acc, Type.Var(sym, _)) => acc.markRigid(sym)
      }

      // The trait and equality environments are made up of:
      // 1. constraints from the context (e.g. constraints on instances and traits, plus global constraints)
      // 2. constraints from the function signature
      val cenv = expandTraitEnv(tenv0, tconstrs ++ tconstrs0)
      val eenv = expandEqualityEnv(eqEnv0, econstrs) // TODO ASSOC-TYPES allow econstrs on instances

      // We add extra constraints for the declared type and effect
      val declaredTpeConstr = TypeConstraint.Equality(tpe, infTpe, Provenance.ExpectType(expected = tpe, actual = infTpe, loc))
      val declaredEffConstr = TypeConstraint.Equality(eff, infEff, Provenance.ExpectEffect(expected = eff, actual = infEff, loc))
      val constrs = declaredTpeConstr :: declaredEffConstr :: infConstrs
      Summary.totalEffVarsTracker.put(sym, constrs.map(_.vars).reduceLeftOption(_ ++ _).getOrElse(SortedSet.empty[Type.Var]).count(_.kind == Kind.Eff))

      ///////////////////////////////////////////////////////////////////
      //             This is where the stuff happens!                  //
      // We resolve the constraints under the environments we created. //
      ///////////////////////////////////////////////////////////////////
      resolve(constrs, initialSubst, renv)(Scope.Top, cenv, eenv, flix) match {
        case Result.Ok(ResolutionResult(subst, deferred, _)) =>
          Debug.stopRecording()

          // If there are any constraints we could not resolve, then we report an error.
          // TODO ASSOC-TYPES here we only consider the first error
          getFirstError(deferred, renv) match {
            case None => Validation.success(subst)
            case Some(err) => Validation.toSoftFailure(subst, err)
          }

        case Result.Err(err) => Validation.toSoftFailure(Substitution.empty, err)
      }
  }

  /**
    * Adds the given type constraints as assumptions to the trait environment.
    *
    * Transitively adds the supertraits of the constraints.
    * For example, given the trait environment:
    *
    * {{{
    *   trait Order[a] with Eq[a]
    *   instance Eq[String]
    *   instance Order[String]
    * }}}
    *
    * If we add
    * {{{
    *   instance Order[b]
    * }}}
    *
    * then we get
    * {{{
    *   trait Order[a] with Eq[a]
    *   instance Eq[String]
    *   instance Order[String]
    *
    *   instance Eq[b]
    *   instance Order[b]
    * }}}
    */
  def expandTraitEnv(tenv: TraitEnv, tconstrs: List[TraitConstraint]): TraitEnv = {
    tconstrs.foldLeft(tenv) {
      case (acc, TraitConstraint(TraitConstraint.Head(sym, _), arg, loc)) =>
        acc.addInstance(sym, arg)
    }
  }

  /**
    * Adds the given equality constraints as assumptions to the equality environment.
    *
    * For example, given the equality environment:
    * {{{
    *   Elm[List[a]] ~ a
    * }}}
    *
    * If we add
    * {{{
    *   Elm[b] ~ String
    * }}}
    *
    * then we get
    * {{{
    *   Elm[List[a]] ~ a
    *   Elm[b] ~ String
    * }}}
    */
  def expandEqualityEnv(eqEnv: ListMap[Symbol.AssocTypeSym, Ast.AssocTypeDef], econstrs: List[Ast.EqualityConstraint]): ListMap[Symbol.AssocTypeSym, Ast.AssocTypeDef] = {
    econstrs.foldLeft(eqEnv) {
      case (acc, Ast.EqualityConstraint(Ast.AssocTypeConstructor(sym, _), tpe1, tpe2, _)) =>
        val assoc = Ast.AssocTypeDef(tpe1, tpe2)
        acc + (sym -> assoc)
    }
  }

  /**
    * Attempts to resolve the given type constraints under the given environments,
    * and with the given initial substitution.
    *
    * The initial substitution should come from e.g., formal parameter type ascriptions.
    *
    * Returns a result, either:
    *   - a substitution and leftover constraints, or
    *   - an error if resolution failed
    */
  def resolve(constrs: List[TypeConstraint], subst0: Substitution, renv: RigidityEnv)(implicit scope: Scope, tenv: TraitEnv, eenv: ListMap[Symbol.AssocTypeSym, Ast.AssocTypeDef], flix: Flix): Result[ResolutionResult, TypeError] = {

    // We track changes to the resolution state through mutable variables.

    // The set of remaining type constraints.
    var curr = constrs.sortBy(_.index)

    // The current substitution.
    var subst = subst0

    // The number of resolution iterations we have made.
    // We give up if this exceeds MaxIterations.
    var count = 0

    // Whether the last resolution attempt made progress.
    // We give up if a resolution attempt does not make progress.
    var progress = true

    while (progress) {
      if (count >= flix.options.xiterations) {
        return Result.Err(TypeError.TooComplex(s"more than ${flix.options.xiterations} iterations", constrs.head.loc))
      }

      count += 1

      Debug.recordGraph(curr, subst)

      resolveOneOf(curr, subst, renv) match {
        // Case 1: Success. Update the tracking variables.
        case Result.Ok(ResolutionResult(newSubst, newConstrs, newProgress)) =>
          curr = newConstrs
          subst = newSubst
          progress = newProgress

        // Case 2: Error. Break out of the loop and return the error.
        case res@Result.Err(_) =>
          Debug.stopRecording()
          return res
      }
    }
    Result.Ok(ResolutionResult(subst, curr, progress = true))
  }

  /**
    * Tries to resolve one of the given constraints.
    *
    * Applies the initial substitution `subst0` before attempting to resolve.
    */
  private def resolveOneOf(constrs: List[TypeConstraint], subst0: Substitution, renv: RigidityEnv)(implicit scope: Scope, tenv: TraitEnv, eenv: ListMap[Symbol.AssocTypeSym, Ast.AssocTypeDef], flix: Flix): Result[ResolutionResult, TypeError] = {
    def tryResolve(cs: List[TypeConstraint]): Result[ResolutionResult, TypeError] = cs match {
      case Nil => Result.Ok(ResolutionResult(subst0, cs, progress = false))
      case hd :: tl => resolveOne(hd, renv, subst0).flatMap {
        // if we're just returning the same constraint, then have made no progress and we need to find something else to reduce
        case hdRes if !hdRes.progress => tryResolve(tl).map {
          case tlRes => tlRes.copy(constrs = hd :: tlRes.constrs)
        }
        // otherwise we have made progress so we're happy
        case res => Result.Ok(res.copy(constrs = res.constrs ::: tl))
      }
    }

    tryResolve(constrs.sortBy(_.index))
  }

  /**
    * Tries to resolve the given constraint.
    */
  private def resolveOne(constr0: TypeConstraint, renv: RigidityEnv, subst0: Substitution)(implicit scope: Scope, tenv: TraitEnv, eenv: ListMap[Symbol.AssocTypeSym, Ast.AssocTypeDef], flix: Flix): Result[ResolutionResult, TypeError] = constr0 match {
    case TypeConstraint.Equality(tpe1, tpe2, prov0) =>
      val prov = subst0(prov0)
      for {
        (t1, p1) <- TypeReduction.simplify(subst0(tpe1), renv, prov.loc)
        (t2, p2) <- TypeReduction.simplify(subst0(tpe2), renv, prov.loc)
        ResolutionResult(subst, constrs, p) <-
          // A small hack to ensure that we do not add reducible types to the substitution.
          if (Type.hasJvmType(t1) || Type.hasJvmType(t2)) {
            Result.Ok(ResolutionResult.constraints(List(TypeConstraint.Equality(t1, t2, prov)), p1 || p2))
          } else {
            resolveEquality(t1, t2, prov, renv, constr0.loc)
          }
      } yield {
        ResolutionResult(subst @@ subst0, constrs, p1 || p2 || p)
      }
    case TypeConstraint.Trait(sym, tpe, loc) =>
      resolveTraitConstraint(sym, subst0(tpe), renv, loc).map {
        case (constrs, progress) => ResolutionResult(subst0, constrs, progress)
      }
    case TypeConstraint.Purification(sym, eff1, eff2, prov, nested0) =>
      // First reduce nested constraints under a new scope.
      resolveOneOf(nested0, subst0, renv)(scope.enter(sym), tenv, eenv, flix).map {
        // Case 1: We have reduced everything below. Now reduce the purity constraint.
        case ResolutionResult(subst1, newConstrs, progress) if newConstrs.isEmpty =>
          val e1 = subst1(eff1)
          // purify the inner type
          val e2Raw = subst1(eff2)
          val e2 = Substitution.singleton(sym, Type.Pure)(e2Raw)
          val qvars = e2Raw.typeVars.map(_.sym)
          val subst = qvars.foldLeft(subst1)(_.unbind(_))
          val constr = TypeConstraint.Equality(e1, e2, prov)
          ResolutionResult(subst, List(constr), progress = true)
        // Case 2: Constraints remain below. Maintain the purity constraint.
        case ResolutionResult(subst, newConstrs, progress) =>
          val constr = TypeConstraint.Purification(sym, eff1, eff2, prov, newConstrs)
          ResolutionResult(subst, List(constr), progress)
      }
  }

  /**
    * Resolves the equality between the two given types.
    *
    * θ ⊩ᵤ τ₁ = τ₂ ⤳ u; r
    */
  private def resolveEquality(t1: Type, t2: Type, prov: Provenance, renv: RigidityEnv, loc: SourceLocation)(implicit scope: Scope, eenv: ListMap[Symbol.AssocTypeSym, Ast.AssocTypeDef], flix: Flix): Result[ResolutionResult, TypeError] = (t1.kind, t2.kind) match {
    case (Kind.Eff, Kind.Eff) =>
      // first simplify the types to get rid of assocs if we can
      for {
        res0 <- EffUnification3.unify(t1, t2, scope, renv).mapErr(toTypeError(_, prov))
        res =
          res0 match {
            case Some(subst) => ResolutionResult.newSubst(subst)
            case None => ResolutionResult.constraints(List(TypeConstraint.Equality(t1, t2, prov)), progress = false)
          }
      } yield res

    case (Kind.Bool, Kind.Bool) =>
      // first simplify the types to get rid of assocs if we can
      for {
        res0 <- BoolUnification.unify(t1, t2, renv).mapErr(toTypeError(_, prov))
        res =
          if (res0._2.isEmpty) {
            ResolutionResult.newSubst(res0._1)
          } else {
            ResolutionResult.constraints(List(TypeConstraint.Equality(t1, t2, prov)), progress = false)
          }
      } yield res


    case (Kind.RecordRow, Kind.RecordRow) =>
      Result.Ok(RecordConstraintSolver.solve(t1, t2, prov, renv))

    case (Kind.SchemaRow, Kind.SchemaRow) =>
      Result.Ok(SchemaConstraintSolver.solve(t1, t2, prov, renv))

    case (Kind.CaseSet(sym1), Kind.CaseSet(sym2)) if sym1 == sym2 =>
      for {
        res <- CaseSetUnification.unify(t1, t2, renv, sym1.universe, sym1).mapErr(toTypeError(_, prov))
      } yield ResolutionResult.newSubst(res)

    case (Kind.Jvm, Kind.Jvm) =>
      JvmUnification.unify(t1, t2, renv) match {
        case None => Result.Ok(ResolutionResult.constraints(List(TypeConstraint.Equality(t1, t2, prov)), progress = false))
        case Some(subst) => Result.Ok(ResolutionResult.newSubst(subst))
      }

    case (Kind.Error, _) => Result.Ok(ResolutionResult.newSubst(Substitution.empty))

    case (_, Kind.Error) => Result.Ok(ResolutionResult.newSubst(Substitution.empty))

    case (k1, k2) if KindUnification.unifiesWith(k1, k2) =>
      for {
        res <- resolveEqualityStar(t1, t2, prov, renv, loc)
      } yield res

    case _ => Err(toTypeError(UnificationError.MismatchedTypes(t1, t2), prov))
  }

  /**
    * Resolves the equality between the two given types, where the types have some kind `... -> Star`
    *
    * θ ⊩ᵤ τ₁ = τ₂ ⤳ u; r
    */
  private def resolveEqualityStar(tpe1: Type, tpe2: Type, prov: Provenance, renv: RigidityEnv, loc: SourceLocation)(implicit scope: Scope, eenv: ListMap[Symbol.AssocTypeSym, Ast.AssocTypeDef], flix: Flix): Result[ResolutionResult, TypeError] = (tpe1, tpe2) match {
    // reflU
    case (x: Type.Var, y: Type.Var) if (x == y) => Result.Ok(ResolutionResult.elimination)

    // varU
    case (x: Type.Var, t) if renv.isFlexible(x.sym) && !t.typeVars.contains(x) =>
      Result.Ok(ResolutionResult.newSubst(Substitution.singleton(x.sym, t)))

    // varU
    case (t, x: Type.Var) if renv.isFlexible(x.sym) && !t.typeVars.contains(x) =>
      Result.Ok(ResolutionResult.newSubst(Substitution.singleton(x.sym, t)))

    // reflU
    case (Type.Cst(c1, _), Type.Cst(c2, _)) if c1 == c2 => Result.Ok(ResolutionResult.elimination)

    case (Type.Alias(_, _, tpe, _), _) => resolveEquality(tpe, tpe2, prov, renv, loc)

    case (_, Type.Alias(_, _, tpe, _)) => resolveEquality(tpe1, tpe, prov, renv, loc)

    // appU
    case (Type.Apply(t11, t12, _), Type.Apply(t21, t22, _)) =>
      for {
        res1 <- resolveEquality(t11, t21, prov, renv, loc)
        res2 <- resolveEquality(res1.subst(t12), res1.subst(t22), res1.subst(prov), renv, loc)
      } yield res2 @@ res1

    // reflU
    case (Type.AssocType(cst1, args1, _, _), Type.AssocType(cst2, args2, _, _)) if cst1.sym == cst2.sym && args1 == args2 =>
      Result.Ok(ResolutionResult.elimination)

    // If either side is an associated type, we don't give up since we can find out more later.
    case (assoc: Type.AssocType, tpe) =>
      Result.Ok(ResolutionResult.constraints(List(TypeConstraint.Equality(assoc, tpe, prov)), progress = false))

    case (tpe, assoc: Type.AssocType) =>
      Result.Ok(ResolutionResult.constraints(List(TypeConstraint.Equality(tpe, assoc, prov)), progress = false))

    // If either side is an Java type, we don't give up since we can find out more later.
    case (java@Type.JvmToType(_, _), tpe) =>
      Result.Ok(ResolutionResult.constraints(List(TypeConstraint.Equality(java, tpe, prov)), progress = false))

    case (tpe, java@Type.JvmToType(_, _)) =>
      Result.Ok(ResolutionResult.constraints(List(TypeConstraint.Equality(tpe, java, prov)), progress = false))


    case _ =>
      Result.Err(toTypeError(UnificationError.MismatchedTypes(tpe1, tpe2), prov))
  }

  /**
    * Resolves the given trait constraint.
    *
    * Θ ⊩ₑ π ⤳ P
    *
    * Returns a list of resulting constraints and a Boolean flag to indicate whether progress was made.
    *
    * Constraints that cannot be resolved are left as they are.
    * These are constraints on associated types applied to variables and applied to other unresolvable types.
    *
    * Constraints that are illegal result in an Err.
    * These are constraints applied to types for which the traitEnv has no corresponding instance.
    *
    * For example:
    * {{{
    *   ToString[Int32]       ~> []
    *   ToString[(a, b)]      ~> [ToString[a], ToString[b]]
    *   ToString[a]           ~> ToString[a]
    *   ToString[Elm[a]]      ~> ToString[Elm[a]]
    *   ToString[a -> b \ ef] ~> <ERROR>
    * }}}
    */
  private def resolveTraitConstraint(trt: Symbol.TraitSym, tpe0: Type, renv0: RigidityEnv, loc: SourceLocation)(implicit scope: Scope, tenv: TraitEnv, eenv: ListMap[Symbol.AssocTypeSym, Ast.AssocTypeDef], flix: Flix): Result[(List[TypeConstraint], Boolean), TypeError] = {
    // redE
    TypeReduction.simplify(tpe0, renv0, loc).flatMap {
      case (t, progress) =>
        // Look at the head of the type.
        t.baseType match {
          // Case 1: Flexible var. It might be resolved later.
          case Type.Var(sym, _) if renv0.isFlexible(sym) =>
            Result.Ok((List(TypeConstraint.Trait(trt, t, loc)), progress))
          // Case 2: Assoc type. It might be resolved later.
          case _: Type.AssocType =>
            Result.Ok((List(TypeConstraint.Trait(trt, t, loc)), progress))
          // Case 3: Something rigid (const or rigid var). We can look this up immediately.
          case _ =>
            // we mark t's tvars as rigid so we get the substitution in the right direction
            val renv = t.typeVars.map(_.sym).foldLeft(renv0)(_.markRigid(_))
            val insts = tenv.getInstances(trt)
            // find the first (and only) instance that matches
            val tconstrsOpt = ListOps.findMap(insts) {
              inst =>
                Unification.fullyUnifyTypes(t, inst.tpe, renv, eenv).map {
                  case subst => inst.tconstrs.map(subst.apply)
                }
            }
            tconstrsOpt match {
              case None =>
                t.baseType match {
                  // If it's a var, it's ok. It may be substituted later to a type we can reduce.
                  // Or it might be part of the signature an expected constraint.
                  case Type.Var(sym, loc) => Result.Ok(List(TypeConstraint.Trait(trt, t, loc)), progress)
                  // If it's an associated type, it's ok. It may be reduced later to a concrete type.
                  case _: Type.AssocType => Result.Ok(List(TypeConstraint.Trait(trt, t, loc)), progress)
                  // Otherwise it's a problem.
                  case _ => Result.Err(mkMissingInstance(trt, tpe0, renv, loc))
                }
              case Some(tconstrs) =>
                // simplify all the implied constraints
                Result.traverse(tconstrs) {
                  case TraitConstraint(TraitConstraint.Head(c, _), arg, _) =>
                    resolveTraitConstraint(c, arg, renv0, loc)
                } map {
                  case res =>
                    val cs = res.flatMap { case (c, _) => c }
                    (cs, true)
                }
            }
        }
    }
  }

  /**
    * Gets an error from the list of unresolved constraints.
    */
  private def getFirstError(deferred: List[TypeConstraint], renv: RigidityEnv)(implicit flix: Flix): Option[TypeError] = deferred match {
    case Nil => None
    case TypeConstraint.Equality(tpe1, tpe2, prov) :: _ => Some(toTypeError(UnificationError.MismatchedTypes(tpe1, tpe2), prov))
    case TypeConstraint.Trait(sym, tpe, loc) :: _ => Some(mkMissingInstance(sym, tpe, renv, loc))
    case TypeConstraint.Purification(_, _, _, _, nested) :: _ => getFirstError(nested, renv)
  }

  /**
    * Constructs a specific missing instance error for the given trait symbol `sym` and type `tpe`.
    */
  def mkMissingInstance(sym: Symbol.TraitSym, tpe: Type, renv: RigidityEnv, loc: SourceLocation)(implicit flix: Flix): TypeError = {
    val eqSym = Symbol.mkTraitSym("Eq")
    val orderSym = Symbol.mkTraitSym("Order")
    val sendableSym = Symbol.mkTraitSym("Sendable")
    val toStringSym = Symbol.mkTraitSym("ToString")
    if (sym == eqSym) {
      TypeError.MissingInstanceEq(tpe, renv, loc)
    } else if (sym == orderSym) {
      TypeError.MissingInstanceOrder(tpe, renv, loc)
    } else if (sym == sendableSym) {
      TypeError.MissingInstanceSendable(tpe, renv, loc)
    } else if (sym == toStringSym) {
      TypeError.MissingInstanceToString(tpe, renv, loc)
    } else {
      tpe.typeConstructor match {
        case Some(TypeConstructor.Arrow(_)) => TypeError.MissingInstanceArrow(sym, tpe, renv, loc)
        case _ => TypeError.MissingInstance(sym, tpe, renv, loc)
      }
    }
  }

  /**
    * Gets the list of type constraints implied by this type constraint due to a supertrait relationship,
    * including the type constraint itself.
    *
    * For example, `Order[a]` implies `Order[a]` and `Eq[a]`
    */
  def withSupers(tconstr: TraitConstraint, tenv: TraitEnv): List[TraitConstraint] = {
    val superSyms = tenv.getSuperTraits(tconstr.head.sym)
    val directSupers = superSyms.map {
      case sym => TraitConstraint(TraitConstraint.Head(sym, SourceLocation.Unknown), tconstr.arg, tconstr.loc)
    }
    val allSupers = directSupers.flatMap(withSupers(_, tenv))
    tconstr :: allSupers
  }

  /**
    * Opens schema types `#{A(Int32) | {}}` becomes `#{A(Int32) | r}` with a fresh
    * `r`. This only happens for if the row type is the topmost type, i.e. this
    * doesn't happen inside tuples or other such nesting.
    */
  private def openOuterSchema(tpe: Type)(implicit scope: Scope, flix: Flix): Type = {
    @tailrec
    def transformRow(tpe: Type, acc: Type => Type): Type = tpe match {
      case Type.Cst(TypeConstructor.SchemaRowEmpty, loc) =>
        acc(Type.freshVar(TypeConstructor.SchemaRowEmpty.kind, loc))
      case Type.Apply(Type.Apply(Type.Cst(TypeConstructor.SchemaRowExtend(pred), loc1), tpe1, loc2), rest, loc3) =>
        transformRow(rest, inner =>
          // copy into acc, just replacing `rest` with `inner`
          acc(Type.Apply(Type.Apply(Type.Cst(TypeConstructor.SchemaRowExtend(pred), loc1), tpe1, loc2), inner, loc3))
        )
      case other => acc(other)
    }

    tpe match {
      case Type.Apply(Type.Cst(TypeConstructor.Schema, loc1), row, loc2) =>
        Type.Apply(Type.Cst(TypeConstructor.Schema, loc1), transformRow(row, x => x), loc2)
      case other => other
    }
  }

  /**
    * Converts the given unification error into a type error.
    *
    * ExpectType
    *   - pretend it's just unifyType
    *   - if mismatchedtypes then map the error to PossibleChecked or UnexpectedType
    *   - else return as is
    *
    * ExpectEffect
    *   - pretend it's just unifyType
    *   - if mismatchedEffects then map the error to possiblechecke or unexpectedeffect
    *   - else return as is
    *
    * ExpectTypeArguments
    *   - pretend it's just unifytype
    *   - if mismatchedbools or mismatchedarroweffects or mismatchedtypes then map the error to unexpectedarg
    *   - else return as is
    *
    * Match
    *   - mismatched types
    *     - check for over/under applied
    *     - else return as is
    *       - mismatched bools -> mismatched bools
    *       - mismatched effects
    *     - check for mismatched arrow effects
    *     - else return as is
    *     - mismatched case sets -> mismatched case sets
    *     - mismatched arity -> mismatched arity
    *     - rigid var -> mismatched types
    *     - occurs check -> occurs check
    *     - undefined label -> undefined label
    *     - non-record type -> non-record type
    *     - undefined predicate -> undefined predicate
    *     - non-schema type -> non-schema type
    *     - no matching instance
    *   - check for specific instance
    *     - toString
    *     - eq
    *     - ord
    *     - hash
    *     - ?
    *     - (other cases should be impossible on this branch)
    */
  // TODO ASSOC-TYPES This translation does not work well
  // TODO ASSOC-TYPES because provenance is not propogated properly.
  // TODO ASSOC-TYPES We also need to track the renv for use in these errors.
  private def toTypeError(err0: UnificationError, prov: Provenance)(implicit flix: Flix): TypeError = {
    // TODO LEVELS Top is probably OK?
    implicit val scope: Scope = Scope.Top
    (err0, prov) match {
      case (err, Provenance.ExpectType(expected, actual, loc)) =>
        toTypeError(err, Provenance.Match(expected, actual, loc)) match {
          case TypeError.MismatchedTypes(baseType1, baseType2, fullType1, fullType2, renv, _) =>
            (baseType1.typeConstructor, baseType2.typeConstructor) match {
              case (Some(TypeConstructor.Native(left)), Some(TypeConstructor.Native(right))) if left.isAssignableFrom(right) =>
                TypeError.PossibleCheckedTypeCast(expected, actual, renv, loc)
              case _ =>
                TypeError.UnexpectedType(baseType1, baseType2, renv, loc)
            }
          case e => e
        }

      case (err, Provenance.ExpectEffect(expected, actual, loc)) =>
        toTypeError(err, Provenance.Match(expected, actual, loc)) match {
          case TypeError.MismatchedEffects(baseType1, baseType2, fullType1, fullType2, renv, _) =>
            // TODO ASSOC-TYPES restore possible upcast error
            TypeError.UnexpectedEffect(baseType1, baseType2, renv, loc)
          case e => e
        }

      case (err, Provenance.ExpectArgument(expected, actual, sym, num, loc)) =>
        toTypeError(err, Provenance.Match(expected, actual, loc)) match {
          case TypeError.MismatchedBools(_, _, fullType1, fullType2, renv, loc) =>
            TypeError.UnexpectedArg(sym, num, fullType1, fullType2, renv, loc)

          case TypeError.MismatchedArrowEffects(_, _, fullType1, fullType2, renv, loc) =>
            TypeError.UnexpectedArg(sym, num, fullType1, fullType2, renv, loc)

          case TypeError.MismatchedTypes(_, _, fullType1, fullType2, renv, loc) =>
            TypeError.UnexpectedArg(sym, num, fullType1, fullType2, renv, loc)
          case e => e
        }

      case (UnificationError.MismatchedTypes(baseType1, baseType2), Provenance.Match(type1, type2, loc)) =>
        TypeError.MismatchedTypes(baseType1, baseType2, type1, type2, RigidityEnv.empty, loc)

      case (UnificationError.MismatchedBools(baseType1, baseType2), Provenance.Match(type1, type2, loc)) =>
        TypeError.MismatchedBools(baseType1, baseType2, type1, type2, RigidityEnv.empty, loc)

      case (UnificationError.MismatchedEffects(baseType1, baseType2), Provenance.Match(type1, type2, loc)) =>
        (type1.typeConstructor, type2.typeConstructor) match {
          case (Some(TypeConstructor.Arrow(_)), _) => TypeError.MismatchedArrowEffects(baseType1, baseType2, type1, type2, RigidityEnv.empty, loc)
          case (_, Some(TypeConstructor.Arrow(_))) => TypeError.MismatchedArrowEffects(baseType1, baseType2, type1, type2, RigidityEnv.empty, loc)
          case _ => TypeError.MismatchedEffects(baseType1, baseType2, type1, type2, RigidityEnv.empty, loc)
        }

      case (UnificationError.MismatchedCaseSets(baseType1, baseType2), Provenance.Match(type1, type2, loc)) =>
        TypeError.MismatchedCaseSets(baseType1, baseType2, type1, type2, RigidityEnv.empty, loc)

      case (UnificationError.MismatchedArity(ts1, ts2), Provenance.Match(tpe1, tpe2, loc)) =>
        TypeError.MismatchedArity(tpe1, tpe2, RigidityEnv.empty, loc)

      case (UnificationError.TooComplex(msg, _), Provenance.Match(_, _, loc)) =>
        TypeError.TooComplex(msg, loc)

      case (UnificationError.RigidVar(baseType1, baseType2), Provenance.Match(type1, type2, loc)) =>
        TypeError.MismatchedTypes(baseType1, baseType2, type1, type2, RigidityEnv.empty, loc)
      case (UnificationError.OccursCheck(baseType1, baseType2), Provenance.Match(type1, type2, loc)) =>
        TypeError.OccursCheck(baseType1, baseType2, type1, type2, RigidityEnv.empty, loc)
      case (UnificationError.UndefinedLabel(label, labelType, recordType), Provenance.Match(type1, type2, loc)) =>
        TypeError.UndefinedLabel(label, labelType, recordType, RigidityEnv.empty, loc)
      case (UnificationError.UndefinedPredicate(pred, predType, schemaType), Provenance.Match(type1, type2, loc)) =>
        TypeError.UndefinedPred(pred, predType, schemaType, RigidityEnv.empty, loc)
      case (UnificationError.NonRecordType(nonRecordType), Provenance.Match(type1, type2, loc)) =>
        TypeError.NonRecordType(nonRecordType, RigidityEnv.empty, loc)
      case (UnificationError.NonSchemaType(nonSchemaType), Provenance.Match(type1, type2, loc)) =>
        TypeError.NonSchemaType(nonSchemaType, RigidityEnv.empty, loc)
      case (UnificationError.NoMatchingInstance(tconstr), Provenance.Match(type1, type2, loc)) =>
        mkMissingInstance(tconstr.head.sym, tconstr.arg, RigidityEnv.empty, loc)

      // TODO ASSOC-TYPES these errors are relics of the old type system and should be removed
      case (UnificationError.UnsupportedEquality(t1, t2), _) => throw InternalCompilerException("unexpected error: " + err0, SourceLocation.Unknown)
      case (UnificationError.IrreducibleAssocType(sym, t), _) => throw InternalCompilerException("unexpected error: " + err0, SourceLocation.Unknown)
    }
  }

  /**
    * The result of constraint resolution.
    *
    * @param subst    a substitution
    * @param constrs  leftover constraints
    * @param progress a flag indicating whether this resolution attempt made progress
    */
  case class ResolutionResult(subst: Substitution, constrs: List[TypeConstraint], progress: Boolean) {

    /**
      * Composes `this` equality result with `that` equality result.
      *
      *   - Composes the substitution,
      *   - combines the leftover constraints, and
      *   - indicates progress if one of the two made progress.
      */
    def @@(that: ResolutionResult): ResolutionResult = {
      val ResolutionResult(s1, cs1, p1) = this
      val ResolutionResult(s2, cs2, p2) = that
      ResolutionResult(s1 @@ s2, cs1 ++ cs2, p1 || p2)
    }
  }

  object ResolutionResult {

    /**
      * Indicates that a constraint was eliminated.
      */
    val elimination: ResolutionResult = ResolutionResult(Substitution.empty, Nil, progress = true)

    /**
      * Indicates that a constraint was resolved to a substitution.
      */
    def newSubst(subst: Substitution): ResolutionResult = ResolutionResult(subst, Nil, progress = true)

    /**
      * Indicates that a constraint was resolved to a set of constraints.
      *
      * This may be the same list of constraints as was given to the solver.
      * In this case, `progress` is `false`.
      */
    def constraints(constrs: List[TypeConstraint], progress: Boolean): ResolutionResult = ResolutionResult(Substitution.empty, constrs, progress)
  }

}<|MERGE_RESOLUTION|>--- conflicted
+++ resolved
@@ -67,11 +67,7 @@
   /**
     * Resolves constraints in the given spec using the given inference result.
     */
-<<<<<<< HEAD
-  def visitSpec(sym: Symbol, spec: KindedAst.Spec, loc: SourceLocation, infResult: InfResult, renv0: RigidityEnv, tconstrs0: List[Ast.TraitConstraint], tenv0: TraitEnv, eqEnv0: ListMap[Symbol.AssocTypeSym, Ast.AssocTypeDef], root: KindedAst.Root)(implicit flix: Flix): Validation[Substitution, TypeError] = spec match {
-=======
-  def visitSpec(spec: KindedAst.Spec, loc: SourceLocation, infResult: InfResult, renv0: RigidityEnv, tconstrs0: List[TraitConstraint], tenv0: TraitEnv, eqEnv0: ListMap[Symbol.AssocTypeSym, Ast.AssocTypeDef], root: KindedAst.Root)(implicit flix: Flix): Validation[Substitution, TypeError] = spec match {
->>>>>>> e98489a4
+  def visitSpec(sym: Symbol, spec: KindedAst.Spec, loc: SourceLocation, infResult: InfResult, renv0: RigidityEnv, tconstrs0: List[TraitConstraint], tenv0: TraitEnv, eqEnv0: ListMap[Symbol.AssocTypeSym, Ast.AssocTypeDef], root: KindedAst.Root)(implicit flix: Flix): Validation[Substitution, TypeError] = spec match {
     case KindedAst.Spec(_, _, _, _, fparams, _, tpe, eff, tconstrs, econstrs) =>
 
       val InfResult(infConstrs, infTpe, infEff, infRenv) = infResult
