/*
 * Copyright 2021 Jonathan Lindegaard Starup
 *
 * Licensed under the Apache License, Version 2.0 (the "License");
 * you may not use this file except in compliance with the License.
 * You may obtain a copy of the License at
 *
 *   http://www.apache.org/licenses/LICENSE-2.0
 *
 * Unless required by applicable law or agreed to in writing, software
 * distributed under the License is distributed on an "AS IS" BASIS,
 * WITHOUT WARRANTIES OR CONDITIONS OF ANY KIND, either express or implied.
 * See the License for the specific language governing permissions and
 * limitations under the License.
 */

package ca.uwaterloo.flix.language.phase.jvm

import ca.uwaterloo.flix.language.ast.{SourceLocation, SourcePosition}
import ca.uwaterloo.flix.language.phase.jvm.BytecodeInstructions.Branch.{FalseBranch, TrueBranch}
import ca.uwaterloo.flix.language.phase.jvm.ClassMaker.*
import ca.uwaterloo.flix.language.phase.jvm.JvmName.MethodDescriptor
import ca.uwaterloo.flix.language.phase.jvm.JvmName.MethodDescriptor.mkDescriptor
import org.objectweb.asm
import org.objectweb.asm.{Label, MethodVisitor, Opcodes}

import scala.annotation.tailrec

object BytecodeInstructions {

  /** A wrapper of [[MethodVisitor]] to improve its interface. */
  implicit class RichMethodVisitor(visitor: MethodVisitor) {
    def visitTypeInstruction(opcode: Int, tpe: JvmName): Unit =
      visitor.visitTypeInsn(opcode, tpe.toInternalName)

    def visitTypeInstructionDirect(opcode: Int, tpe: String): Unit =
      visitor.visitTypeInsn(opcode, tpe)

    def visitInstruction(opcode: Int): Unit = visitor.visitInsn(opcode)

    def visitMethodInstruction(opcode: Int, owner: JvmName, methodName: String, descriptor: MethodDescriptor, isInterface: Boolean): Unit =
      visitor.visitMethodInsn(opcode, owner.toInternalName, methodName, descriptor.toDescriptor, isInterface)

    // TODO: sanitize varags
    def visitInvokeDynamicInstruction(methodName: String, descriptor: MethodDescriptor, bootstrapMethodHandle: Handle, bootstrapMethodArguments: Any*): Unit =
      visitor.visitInvokeDynamicInsn(methodName, descriptor.toDescriptor, bootstrapMethodHandle.handle, bootstrapMethodArguments *)

    def visitFieldInstruction(opcode: Int, owner: JvmName, fieldName: String, fieldType: BackendType): Unit =
      visitor.visitFieldInsn(opcode, owner.toInternalName, fieldName, fieldType.toDescriptor)

    def visitVarInstruction(opcode: Int, v: Int): Unit =
      visitor.visitVarInsn(opcode, v)

    def visitJumpInstruction(opcode: Int, label: Label): Unit =
      visitor.visitJumpInsn(opcode, label)

    def visitLabel(label: Label): Unit =
      visitor.visitLabel(label)

    def visitLineNumber(line: Int, label: Label): Unit =
      visitor.visitLineNumber(line, label)

    def visitLoadConstantInstruction(v: Any): Unit =
      visitor.visitLdcInsn(v)

    def visitIntInstruction(opcode: Int, v: Int): Unit =
      visitor.visitIntInsn(opcode, v)

    def visitTryCatchBlock(beforeTry: Label, afterTry: Label, handlerStart: Label): Unit =
      visitor.visitTryCatchBlock(beforeTry, afterTry, handlerStart, null)
  }

  sealed case class Handle(handle: asm.Handle)

  def mkStaticHandle(m: StaticMethod): Handle = {
    Handle(new asm.Handle(Opcodes.H_INVOKESTATIC, m.clazz.toInternalName, m.name, m.d.toDescriptor, false))
  }

  def mkStaticHandle(m: StaticInterfaceMethod): Handle = {
    Handle(new asm.Handle(Opcodes.H_INVOKESTATIC, m.clazz.toInternalName, m.name, m.d.toDescriptor, true))
  }

  //
  // ~~~~~~~~~~~~~~~~~~~~~~~~~~~~~~~ Structures ~~~~~~~~~~~~~~~~~~~~~~~~~~~~~~~
  //

  sealed trait Condition

  object Condition {
    case object ACMPEQ extends Condition

    case object ACMPNE extends Condition

    case object Bool extends Condition

    case object EQ extends Condition

    case object ICMPEQ extends Condition

    case object ICMPNE extends Condition

    case object NE extends Condition

    case object LT extends Condition

    case object LE extends Condition

    case object GT extends Condition

    case object GE extends Condition

    case object NONNULL extends Condition

    case object NULL extends Condition
  }

  sealed trait Branch

  object Branch {
    case object TrueBranch extends Branch

    case object FalseBranch extends Branch
  }

  // TODO: do this for methods
  class Variable(val tpe: BackendType, index: Int) {
    def load()(implicit mv: MethodVisitor): Unit = xLoad(tpe, index)

    def store()(implicit mv: MethodVisitor): Unit = xStore(tpe, index)
  }

  //
  // ~~~~~~~~~~~~~~~~~~~~~~~~ Direct JVM Instructions ~~~~~~~~~~~~~~~~~~~~~~~~~
  //

  def ACONST_NULL()(implicit mv: MethodVisitor): Unit = mv.visitInstruction(Opcodes.ACONST_NULL)

  def ALOAD(index: Int)(implicit mv: MethodVisitor): Unit = mv.visitVarInstruction(Opcodes.ALOAD, index)

  def ANEWARRAY(className: JvmName)(implicit mv: MethodVisitor): Unit = mv.visitTypeInstruction(Opcodes.ANEWARRAY, className)

  def ARETURN()(implicit mv: MethodVisitor): Unit = mv.visitInstruction(Opcodes.ARETURN)

  def ARRAYLENGTH()(implicit mv: MethodVisitor): Unit = mv.visitInstruction(Opcodes.ARRAYLENGTH)

  def ASTORE(index: Int)(implicit mv: MethodVisitor): Unit =
    mv.visitVarInstruction(Opcodes.ASTORE, index)

  def ATHROW()(implicit mv: MethodVisitor): Unit =
    mv.visitInstruction(Opcodes.ATHROW)

  def BIPUSH(i: Byte)(implicit mv: MethodVisitor): Unit =
    mv.visitIntInstruction(Opcodes.BIPUSH, i)

  def CHECKCAST(className: JvmName)(implicit mv: MethodVisitor): Unit =
    mv.visitTypeInstruction(Opcodes.CHECKCAST, className)

  def DLOAD(index: Int)(implicit mv: MethodVisitor): Unit =
    mv.visitVarInstruction(Opcodes.DLOAD, index)

  def DRETURN()(implicit mv: MethodVisitor): Unit =
    mv.visitInstruction(Opcodes.DRETURN)

  def DUP()(implicit mv: MethodVisitor): Unit =
    mv.visitInstruction(Opcodes.DUP)

  def DUP2()(implicit mv: MethodVisitor): Unit =
    mv.visitInstruction(Opcodes.DUP2)

  def DUP_X1()(implicit mv: MethodVisitor): Unit =
    mv.visitInstruction(Opcodes.DUP_X1)

  def DUP_X2()(implicit mv: MethodVisitor): Unit =
    mv.visitInstruction(Opcodes.DUP_X2)

  def GETFIELD(field: InstanceField)(implicit mv: MethodVisitor): Unit =
    mv.visitFieldInstruction(Opcodes.GETFIELD, field.clazz, field.name, field.tpe)

  def GETSTATIC(field: StaticField)(implicit mv: MethodVisitor): Unit =
    mv.visitFieldInstruction(Opcodes.GETSTATIC, field.clazz, field.name, field.tpe)

  def IADD()(implicit mv: MethodVisitor): Unit =
    mv.visitInstruction(Opcodes.IADD)

  def ICONST_0()(implicit mv: MethodVisitor): Unit =
    mv.visitInstruction(Opcodes.ICONST_0)

  def ICONST_1()(implicit mv: MethodVisitor): Unit =
    mv.visitInstruction(Opcodes.ICONST_1)

  def ICONST_2()(implicit mv: MethodVisitor): Unit =
    mv.visitInstruction(Opcodes.ICONST_2)

  def ICONST_3()(implicit mv: MethodVisitor): Unit =
    mv.visitInstruction(Opcodes.ICONST_3)

  def ICONST_4()(implicit mv: MethodVisitor): Unit =
    mv.visitInstruction(Opcodes.ICONST_4)

  def ICONST_5()(implicit mv: MethodVisitor): Unit =
    mv.visitInstruction(Opcodes.ICONST_5)

  def ICONST_M1()(implicit mv: MethodVisitor): Unit =
    mv.visitInstruction(Opcodes.ICONST_M1)

  def ILOAD(index: Int)(implicit mv: MethodVisitor): Unit =
    mv.visitVarInstruction(Opcodes.ILOAD, index)

  def INSTANCEOF(tpe: JvmName)(implicit mv: MethodVisitor): Unit =
    mv.visitTypeInstruction(Opcodes.INSTANCEOF, tpe)

  /**
    * Make an object which the functional interface of `lambdaMethod`. The
    * implementation of the functional method will be the static method
    * represented by `callHandle`. `callD` is the method descriptor of the
    * static method.
    *
    * `drop` is used for partial application of the static function.
    * Lets say you want to implement the functional interface method of
    * `Function<String, String>` with the partial application of the static
    * function `String example(String, String)` with `"Hi"`. Then you can
    * partially apply the leftmost argument by having `drop = 1`. This then
    * means that the instruction returned will expect the missing string
    * argument on the op stack.
    *
    * for a function with `k` arguments, `drop = n` means that given the first
    * `k-n` arguments on the op stack, this will represent a function of the
    * last `n` arguments to the original return type. This must of course
    * correspond to the type of `lambdaMethod`.
    */
  def mkStaticLambda(lambdaMethod: InterfaceMethod, callD: MethodDescriptor, callHandle: Handle, drop: Int)(implicit mv: MethodVisitor): Unit =
    mv.visitInvokeDynamicInstruction(
      lambdaMethod.name,
      mkDescriptor(callD.arguments.dropRight(drop) *)(lambdaMethod.clazz.toTpe),
      mkStaticHandle(ClassConstants.LambdaMetafactory.MetafactoryMethod),
      lambdaMethod.d.toAsmType,
      callHandle.handle,
      lambdaMethod.d.toAsmType
    )

  def mkStaticLambda(lambdaMethod: InterfaceMethod, call: StaticMethod, drop: Int)(implicit mv: MethodVisitor): Unit =
    mkStaticLambda(lambdaMethod, call.d, mkStaticHandle(call), drop)

  def mkStaticLambda(lambdaMethod: InterfaceMethod, call: StaticInterfaceMethod, drop: Int)(implicit mv: MethodVisitor): Unit =
    mkStaticLambda(lambdaMethod, call.d, mkStaticHandle(call), drop)

  def INVOKEINTERFACE(interfaceName: JvmName, methodName: String, descriptor: MethodDescriptor)(implicit mv: MethodVisitor): Unit =
    mv.visitMethodInstruction(Opcodes.INVOKEINTERFACE, interfaceName, methodName, descriptor, isInterface = true)

  def INVOKEINTERFACE(m: InterfaceMethod)(implicit mv: MethodVisitor): Unit =
    mv.visitMethodInstruction(Opcodes.INVOKEINTERFACE, m.clazz, m.name, m.d, isInterface = true)

  def INVOKESPECIAL(className: JvmName, methodName: String, descriptor: MethodDescriptor)(implicit mv: MethodVisitor): Unit = {
    val isInterface = false // OBS this is not technically true if you use it to call private interface methods(?)
    mv.visitMethodInstruction(Opcodes.INVOKESPECIAL, className, methodName, descriptor, isInterface = isInterface)
  }

  def INVOKESPECIAL(c: ConstructorMethod)(implicit mv: MethodVisitor): Unit =
    mv.visitMethodInstruction(Opcodes.INVOKESPECIAL, c.clazz, c.name, c.d, isInterface = false)

  def INVOKESTATIC(className: JvmName, methodName: String, descriptor: MethodDescriptor, isInterface: Boolean = false)(implicit mv: MethodVisitor): Unit =
    mv.visitMethodInstruction(Opcodes.INVOKESTATIC, className, methodName, descriptor, isInterface)

  def INVOKESTATIC(m: StaticMethod)(implicit mv: MethodVisitor): Unit =
    mv.visitMethodInstruction(Opcodes.INVOKESTATIC, m.clazz, m.name, m.d, isInterface = false)

  def INVOKESTATIC(m: StaticInterfaceMethod)(implicit mv: MethodVisitor): Unit =
    mv.visitMethodInstruction(Opcodes.INVOKESTATIC, m.clazz, m.name, m.d, isInterface = true)

  def INVOKEVIRTUAL(className: JvmName, methodName: String, descriptor: MethodDescriptor, isInterface: Boolean = false)(implicit mv: MethodVisitor): Unit =
    mv.visitMethodInstruction(Opcodes.INVOKEVIRTUAL, className, methodName, descriptor, isInterface)

  def INVOKEVIRTUAL(m: AbstractMethod)(implicit mv: MethodVisitor): Unit =
    mv.visitMethodInstruction(Opcodes.INVOKEVIRTUAL, m.clazz, m.name, m.d, isInterface = false)

  def INVOKEVIRTUAL(m: InstanceMethod)(implicit mv: MethodVisitor): Unit =
    mv.visitMethodInstruction(Opcodes.INVOKEVIRTUAL, m.clazz, m.name, m.d, isInterface = false)

  def IRETURN()(implicit mv: MethodVisitor): Unit =
    mv.visitInstruction(Opcodes.IRETURN)

  def LCMP()(implicit mv: MethodVisitor): Unit =
    mv.visitInstruction(Opcodes.LCMP)

  def LCONST_0()(implicit mv: MethodVisitor): Unit =
    mv.visitInstruction(Opcodes.LCONST_0)

  def LCONST_1()(implicit mv: MethodVisitor): Unit =
    mv.visitInstruction(Opcodes.LCONST_1)

  def LLOAD(index: Int)(implicit mv: MethodVisitor): Unit =
    mv.visitVarInstruction(Opcodes.LLOAD, index)

  def LRETURN()(implicit mv: MethodVisitor): Unit =
    mv.visitInstruction(Opcodes.LRETURN)

  def NEW(className: JvmName)(implicit mv: MethodVisitor): Unit =
    mv.visitTypeInstruction(Opcodes.NEW, className)

  def POP()(implicit mv: MethodVisitor): Unit =
    mv.visitInstruction(Opcodes.POP)

  def POP2()(implicit mv: MethodVisitor): Unit =
    mv.visitInstruction(Opcodes.POP2)

  def PUTFIELD(field: InstanceField)(implicit mv: MethodVisitor): Unit =
    mv.visitFieldInstruction(Opcodes.PUTFIELD, field.clazz, field.name, field.tpe)

  def PUTSTATIC(field: StaticField)(implicit mv: MethodVisitor): Unit =
    mv.visitFieldInstruction(Opcodes.PUTSTATIC, field.clazz, field.name, field.tpe)

  def RETURN()(implicit mv: MethodVisitor): Unit =
    mv.visitInstruction(Opcodes.RETURN)

  def SIPUSH(i: Short)(implicit mv: MethodVisitor): Unit =
    mv.visitIntInstruction(Opcodes.SIPUSH, i)

  def SWAP()(implicit mv: MethodVisitor): Unit =
    mv.visitInstruction(Opcodes.SWAP)

  //
  // ~~~~~~~~~~~~~~~~~~~~~~~~~ Meta JVM Instructions ~~~~~~~~~~~~~~~~~~~~~~~~~~
  //

  def addLoc(loc: SourceLocation)(implicit mv: MethodVisitor): Unit = {
    val label = new Label()
    mv.visitLabel(label)
    mv.visitLineNumber(loc.startLine, label)
  }

  def branch(c: Condition)(cases: Branch => Unit)(implicit mv: MethodVisitor): Unit = {
    val jumpLabel = new Label()
    val skipLabel = new Label()
    mv.visitJumpInstruction(opcodeOf(c), jumpLabel)

    cases(FalseBranch)
    mv.visitJumpInstruction(Opcodes.GOTO, skipLabel)

    mv.visitLabel(jumpLabel)
    cases(TrueBranch)
    mv.visitLabel(skipLabel)
  }

  def castIfNotPrim(tpe: BackendType)(implicit mv: MethodVisitor): Unit = {
    tpe match {
      case arr: BackendType.Array => mv.visitTypeInstructionDirect(Opcodes.CHECKCAST, arr.toDescriptor)
      case BackendType.Reference(ref) => CHECKCAST(ref.jvmName)
      case _: BackendType.PrimitiveType => nop()
    }
  }

  /// while(c(t)) { i }
  def whileLoop(c: Condition)(t: => Unit)(i: => Unit)(implicit mv: MethodVisitor): Unit = {
    val startLabel = new Label()
    val doneLabel = new Label()
    mv.visitLabel(startLabel)
    t
    mv.visitJumpInstruction(opcodeOf(negated(c)), doneLabel)
    i
    mv.visitJumpInstruction(Opcodes.GOTO, startLabel)
    mv.visitLabel(doneLabel)
  }

  def ifCondition(c: Condition)(i: => Unit)(implicit mv: MethodVisitor): Unit = {
    val jumpLabel = new Label()
    mv.visitJumpInstruction(opcodeOf(negated(c)), jumpLabel)
    i
    mv.visitLabel(jumpLabel)
  }

  /**
    * Using [[ifCondition]] uses less jumps, so use that if the conditional code
    * is returns or throws
    */
  def ifConditionElse(c: Condition)(i: => Unit)(otherwise: => Unit)(implicit mv: MethodVisitor): Unit = {
    val conditionLabel = new Label()
    val endLabel = new Label()
    mv.visitJumpInstruction(opcodeOf(c), conditionLabel)
    otherwise
    mv.visitJumpInstruction(Opcodes.GOTO, endLabel)
    mv.visitLabel(conditionLabel)
    i
    mv.visitLabel(endLabel)
  }

  def tryCatch(body: => Unit)(catchI: => Unit)(implicit mv: MethodVisitor): Unit = {
    val beforeTry = new Label()
    val afterTry = new Label()
    val handlerStart = new Label()
    val afterEverything = new Label()
    mv.visitTryCatchBlock(beforeTry, afterTry, handlerStart)
    mv.visitLabel(beforeTry)
    body
    mv.visitLabel(afterTry)
    mv.visitJumpInstruction(Opcodes.GOTO, afterEverything)
    mv.visitLabel(handlerStart)
    catchI
    mv.visitLabel(afterEverything)
  }

  def invokeConstructor(className: JvmName, descriptor: MethodDescriptor)(implicit mv: MethodVisitor): Unit =
    INVOKESPECIAL(className, JvmName.ConstructorMethod, descriptor)

  def nop(): Unit =
    ()

  def pushBool(b: Boolean)(implicit mv: MethodVisitor): Unit =
    if (b) ICONST_1() else ICONST_0()

  def pushNull()(implicit mv: MethodVisitor): Unit =
    ACONST_NULL()

  def pushString(s: String)(implicit mv: MethodVisitor): Unit =
    mv.visitLoadConstantInstruction(s)

  def pushInt(i: Int)(implicit mv: MethodVisitor): Unit = i match {
    case -1 => ICONST_M1()
    case 0 => ICONST_0()
    case 1 => ICONST_1()
    case 2 => ICONST_2()
    case 3 => ICONST_3()
    case 4 => ICONST_4()
    case 5 => ICONST_5()
    case _ if scala.Byte.MinValue <= i && i <= scala.Byte.MaxValue => BIPUSH(i.toByte)
    case _ if scala.Short.MinValue <= i && i <= scala.Short.MaxValue => SIPUSH(i.toShort)
    case _ => mv.visitLoadConstantInstruction(i)
  }

  def pushLoc(loc: SourceLocation)(implicit mv: MethodVisitor): Unit = {
    val SourcePosition(beginLine, beginCol) = loc.startPosition
    val end = loc.endPosition
    NEW(BackendObjType.ReifiedSourceLocation.jvmName)
    DUP()
    pushString(loc.source.name)
<<<<<<< HEAD
    pushInt(beginLine)
    pushInt(beginCol)
    pushInt(end.lineOneIndexed)
    pushInt(end.colOneIndexed)
=======
    pushInt(loc.startLine)
    pushInt(loc.startCol)
    pushInt(loc.endLine)
    pushInt(loc.endCol)
>>>>>>> 3e77e892
    INVOKESPECIAL(BackendObjType.ReifiedSourceLocation.Constructor)
  }

  def storeWithName(index: Int, tpe: BackendType)(body: Variable => Unit)(implicit mv: MethodVisitor): Unit = {
    xStore(tpe, index)
    body(new Variable(tpe, index))
  }

  def thisLoad()(implicit mv: MethodVisitor): Unit = ALOAD(0)

  def throwUnsupportedOperationException(msg: String)(implicit mv: MethodVisitor): Unit = {
    NEW(JvmName.UnsupportedOperationException)
    DUP()
    pushString(msg)
    INVOKESPECIAL(JvmName.UnsupportedOperationException, JvmName.ConstructorMethod,
      mkDescriptor(BackendType.String)(VoidableType.Void))
    ATHROW()
  }

  def withName(index: Int, tpe: BackendType)(body: Variable => Unit): Unit =
    body(new Variable(tpe, index))

  def withNames(index: Int, tpes: List[BackendType])(body: (Int, List[Variable]) => Unit): Unit = {
    var runningIndex = index
    val variables = tpes.map(tpe => {
      val variable = new Variable(tpe, runningIndex)
      runningIndex = runningIndex + tpe.stackSlots
      variable
    })
    body(runningIndex, variables)
  }

  def xArrayLoad(elmTpe: BackendType)(implicit mv: MethodVisitor): Unit = elmTpe match {
    case BackendType.Array(_) => mv.visitInstruction(Opcodes.AALOAD)
    case BackendType.Reference(_) => mv.visitInstruction(Opcodes.AALOAD)
    case BackendType.Bool => mv.visitInstruction(Opcodes.BALOAD)
    case BackendType.Char => mv.visitInstruction(Opcodes.CALOAD)
    case BackendType.Int8 => mv.visitInstruction(Opcodes.BALOAD)
    case BackendType.Int16 => mv.visitInstruction(Opcodes.SALOAD)
    case BackendType.Int32 => mv.visitInstruction(Opcodes.IALOAD)
    case BackendType.Int64 => mv.visitInstruction(Opcodes.LALOAD)
    case BackendType.Float32 => mv.visitInstruction(Opcodes.FALOAD)
    case BackendType.Float64 => mv.visitInstruction(Opcodes.DALOAD)
  }

  def xArrayStore(elmTpe: BackendType)(implicit mv: MethodVisitor): Unit = elmTpe match {
    case BackendType.Array(_) => mv.visitInstruction(Opcodes.AASTORE)
    case BackendType.Reference(_) => mv.visitInstruction(Opcodes.AASTORE)
    case BackendType.Bool => mv.visitInstruction(Opcodes.BASTORE)
    case BackendType.Char => mv.visitInstruction(Opcodes.CASTORE)
    case BackendType.Int8 => mv.visitInstruction(Opcodes.BASTORE)
    case BackendType.Int16 => mv.visitInstruction(Opcodes.SASTORE)
    case BackendType.Int32 => mv.visitInstruction(Opcodes.IASTORE)
    case BackendType.Int64 => mv.visitInstruction(Opcodes.LASTORE)
    case BackendType.Float32 => mv.visitInstruction(Opcodes.FASTORE)
    case BackendType.Float64 => mv.visitInstruction(Opcodes.DASTORE)
  }

  def xLoad(tpe: BackendType, index: Int)(implicit mv: MethodVisitor): Unit = tpe match {
    case BackendType.Bool | BackendType.Char | BackendType.Int8 | BackendType.Int16 | BackendType.Int32 => ILOAD(index)
    case BackendType.Int64 => LLOAD(index)
    case BackendType.Float32 => mv.visitVarInstruction(Opcodes.FLOAD, index)
    case BackendType.Float64 => DLOAD(index)
    case BackendType.Array(_) | BackendType.Reference(_) => ALOAD(index)
  }

  def xNewArray(elmTpe: BackendType)(implicit mv: MethodVisitor): Unit = elmTpe match {
    case BackendType.Array(_) => mv.visitTypeInsn(Opcodes.ANEWARRAY, elmTpe.toDescriptor)
    case BackendType.Reference(ref) => ANEWARRAY(ref.jvmName)
    case tpe: BackendType.PrimitiveType => tpe match {
      case BackendType.Bool => mv.visitIntInstruction(Opcodes.NEWARRAY, Opcodes.T_BOOLEAN)
      case BackendType.Char => mv.visitIntInstruction(Opcodes.NEWARRAY, Opcodes.T_CHAR)
      case BackendType.Int8 => mv.visitIntInstruction(Opcodes.NEWARRAY, Opcodes.T_BYTE)
      case BackendType.Int16 => mv.visitIntInstruction(Opcodes.NEWARRAY, Opcodes.T_SHORT)
      case BackendType.Int32 => mv.visitIntInstruction(Opcodes.NEWARRAY, Opcodes.T_INT)
      case BackendType.Int64 => mv.visitIntInstruction(Opcodes.NEWARRAY, Opcodes.T_LONG)
      case BackendType.Float32 => mv.visitIntInstruction(Opcodes.NEWARRAY, Opcodes.T_FLOAT)
      case BackendType.Float64 => mv.visitIntInstruction(Opcodes.NEWARRAY, Opcodes.T_DOUBLE)
    }
  }

  /**
    * Pops the top of the stack using `POP` or `POP2` depending on the value size.
    */
  def xPop(tpe: BackendType)(implicit mv: MethodVisitor): Unit = tpe match {
    case BackendType.Bool | BackendType.Char | BackendType.Int8 | BackendType.Int16 | BackendType.Int32 |
         BackendType.Float32 | BackendType.Array(_) | BackendType.Reference(_) => POP()
    case BackendType.Int64 | BackendType.Float64 => POP2()
  }

  def xReturn(tpe: BackendType)(implicit mv: MethodVisitor): Unit = tpe match {
    case BackendType.Bool | BackendType.Char | BackendType.Int8 | BackendType.Int16 | BackendType.Int32 => IRETURN()
    case BackendType.Int64 => LRETURN()
    case BackendType.Float32 => mv.visitInstruction(Opcodes.FRETURN)
    case BackendType.Float64 => DRETURN()
    case BackendType.Array(_) | BackendType.Reference(_) => ARETURN()
  }

  def xStore(tpe: BackendType, index: Int)(implicit mv: MethodVisitor): Unit = tpe match {
    case BackendType.Bool | BackendType.Char | BackendType.Int8 | BackendType.Int16 | BackendType.Int32 =>
      mv.visitVarInstruction(Opcodes.ISTORE, index)
    case BackendType.Int64 => mv.visitVarInstruction(Opcodes.LSTORE, index)
    case BackendType.Float32 => mv.visitVarInstruction(Opcodes.FSTORE, index)
    case BackendType.Float64 => mv.visitVarInstruction(Opcodes.DSTORE, index)
    case BackendType.Array(_) | BackendType.Reference(_) => ASTORE(index)
  }

  def xSwap(lowerLarge: Boolean, higherLarge: Boolean)(implicit mv: MethodVisitor): Unit = (lowerLarge, higherLarge) match {
    case (true, true) =>
      mv.visitInstruction(Opcodes.DUP2_X2)
      POP2()
    case (true, false) =>
      DUP_X2()
      POP()
    case (false, true) =>
      mv.visitInstruction(Opcodes.DUP2_X1)
      POP2()
    case (false, false) =>
      SWAP()
  }

  /**
    * Converts the top of the stack to a string (including null), assuming that
    * `tpe` accurately represents its type.
    */
  def xToString(tpe: BackendType)(implicit mv: MethodVisitor): Unit = tpe match {
    case BackendType.Bool =>
      INVOKESTATIC(StaticMethod(JvmName.String, "valueOf", mkDescriptor(BackendType.Bool)(BackendType.String)))
    case BackendType.Char =>
      INVOKESTATIC(StaticMethod(JvmName.String, "valueOf", mkDescriptor(BackendType.Char)(BackendType.String)))
    case BackendType.Int8 =>
      INVOKESTATIC(StaticMethod(JvmName.String, "valueOf", mkDescriptor(BackendType.Int32)(BackendType.String)))
    case BackendType.Int16 =>
      INVOKESTATIC(StaticMethod(JvmName.String, "valueOf", mkDescriptor(BackendType.Int32)(BackendType.String)))
    case BackendType.Int32 =>
      INVOKESTATIC(StaticMethod(JvmName.String, "valueOf", mkDescriptor(BackendType.Int32)(BackendType.String)))
    case BackendType.Int64 =>
      INVOKESTATIC(StaticMethod(JvmName.String, "valueOf", mkDescriptor(BackendType.Int64)(BackendType.String)))
    case BackendType.Float32 =>
      INVOKESTATIC(StaticMethod(JvmName.String, "valueOf", mkDescriptor(BackendType.Float32)(BackendType.String)))
    case BackendType.Float64 =>
      INVOKESTATIC(StaticMethod(JvmName.String, "valueOf", mkDescriptor(BackendType.Float64)(BackendType.String)))
    case BackendType.Reference(_) =>
      INVOKESTATIC(StaticMethod(JvmName.String, "valueOf", mkDescriptor(BackendType.Object)(BackendType.String)))

    case BackendType.Array(BackendType.Bool) => INVOKESTATIC(ClassConstants.Arrays.BoolArrToString)
    case BackendType.Array(BackendType.Char) => INVOKESTATIC(ClassConstants.Arrays.CharArrToString)
    case BackendType.Array(BackendType.Int8) => INVOKESTATIC(ClassConstants.Arrays.Int8ArrToString)
    case BackendType.Array(BackendType.Int16) => INVOKESTATIC(ClassConstants.Arrays.Int16ArrToString)
    case BackendType.Array(BackendType.Int32) => INVOKESTATIC(ClassConstants.Arrays.Int32ArrToString)
    case BackendType.Array(BackendType.Int64) => INVOKESTATIC(ClassConstants.Arrays.Int64ArrToString)
    case BackendType.Array(BackendType.Float32) => INVOKESTATIC(ClassConstants.Arrays.Float32ArrToString)
    case BackendType.Array(BackendType.Float64) => INVOKESTATIC(ClassConstants.Arrays.Float64ArrToString)
    case BackendType.Array(BackendType.Reference(_) | BackendType.Array(_)) => INVOKESTATIC(ClassConstants.Arrays.DeepToString)
  }

  //
  // ~~~~~~~~~~~~~~~~~~~~~~~~~~~~~~~~ Private ~~~~~~~~~~~~~~~~~~~~~~~~~~~~~~~~~
  //

  @tailrec
  private def opcodeOf(c: Condition): Int = c match {
    case Condition.ACMPEQ => Opcodes.IF_ACMPEQ
    case Condition.ACMPNE => Opcodes.IF_ACMPNE
    case Condition.Bool => opcodeOf(Condition.NE)
    case Condition.EQ => Opcodes.IFEQ
    case Condition.ICMPEQ => Opcodes.IF_ICMPEQ
    case Condition.ICMPNE => Opcodes.IF_ICMPNE
    case Condition.LT => Opcodes.IFLT
    case Condition.LE => Opcodes.IFLE
    case Condition.GT => Opcodes.IFGT
    case Condition.GE => Opcodes.IFGE
    case Condition.NE => Opcodes.IFNE
    case Condition.NONNULL => Opcodes.IFNONNULL
    case Condition.NULL => Opcodes.IFNULL
  }

  @tailrec
  private def negated(c: Condition): Condition = c match {
    case Condition.ACMPEQ => Condition.ACMPNE
    case Condition.ACMPNE => Condition.ACMPEQ
    case Condition.Bool => negated(Condition.NE)
    case Condition.EQ => Condition.NE
    case Condition.ICMPEQ => Condition.ICMPNE
    case Condition.ICMPNE => Condition.ICMPEQ
    case Condition.LT => Condition.GE
    case Condition.LE => Condition.GT
    case Condition.GT => Condition.LE
    case Condition.GE => Condition.LT
    case Condition.NE => Condition.EQ
    case Condition.NONNULL => Condition.NULL
    case Condition.NULL => Condition.NONNULL
  }

  object Util {

    /**
      * Returns a instructions `[] --> [prefix + "s1, s2, .." + suffix]`.
      *
      * @param prefix       `[] -> ["prefixString"]`
      * @param suffix       `[] -> ["suffixString"]`
      * @param length       `getNthString` will be called with the range `[0, length[`
      * @param getNthString `[] -> [si: String]`
      */
    def mkString(prefix: Option[Unit => Unit], suffix: Option[Unit => Unit], length: Int, getNthString: Int => Unit)(implicit mv: MethodVisitor): Unit = {
      val joinMethod = StaticMethod(JvmName.String, "join", mkDescriptor(JvmName.CharSequence.toTpe, BackendType.Array(JvmName.CharSequence.toTpe))(BackendType.String))
      // [] --> [new String[length]] // Referred to as `elms`.
      pushInt(length)
      ANEWARRAY(JvmName.String)
      // [elms] --> [elms, -1] // Running index referred to as `i`.
      ICONST_M1()
      // [elms, -1] --> [elms, length]
      for (i <- 0 until length) {
        // [elms, i-1] -> [elms, i]
        ICONST_1()
        IADD()
        // [elms, i] -> [elms, i, elms, i]
        DUP2()
        // [elms, i, elms, i] -> [elms, i, elms, i, nth(i)]
        getNthString(i)
        // [elms, i, elms, i, nth(i)] -> [elms, i]
        mv.visitInstruction(Opcodes.AASTORE)
      }
      // [elms, length] --> [elms]
      POP()
      // [elms] -> [", ", elms]
      pushString(", ")
      SWAP()
      // [", ", elms] --> ["s1, s2, .."]
      INVOKESTATIC(joinMethod)
      // ["s1, s2, .."] --> [prefix + "s1, s2, .."]
      prefix match {
        case Some(ins) =>
          ins(())
          SWAP()
          INVOKEVIRTUAL(ClassConstants.String.Concat)
        case None =>
          nop()
      }
      // [prefix + "s1, s2, .."] --> [prefix + "s1, s2, .." + suffix]
      suffix match {
        case Some(ins) =>
          ins(())
          INVOKEVIRTUAL(ClassConstants.String.Concat)
        case None =>
          nop()
      }
    }

  }
}<|MERGE_RESOLUTION|>--- conflicted
+++ resolved
@@ -427,22 +427,15 @@
   }
 
   def pushLoc(loc: SourceLocation)(implicit mv: MethodVisitor): Unit = {
-    val SourcePosition(beginLine, beginCol) = loc.startPosition
+    val start = loc.startPosition
     val end = loc.endPosition
     NEW(BackendObjType.ReifiedSourceLocation.jvmName)
     DUP()
     pushString(loc.source.name)
-<<<<<<< HEAD
-    pushInt(beginLine)
-    pushInt(beginCol)
+    pushInt(start.lineOneIndexed)
+    pushInt(start.colOneIndexed)
     pushInt(end.lineOneIndexed)
     pushInt(end.colOneIndexed)
-=======
-    pushInt(loc.startLine)
-    pushInt(loc.startCol)
-    pushInt(loc.endLine)
-    pushInt(loc.endCol)
->>>>>>> 3e77e892
     INVOKESPECIAL(BackendObjType.ReifiedSourceLocation.Constructor)
   }
 
