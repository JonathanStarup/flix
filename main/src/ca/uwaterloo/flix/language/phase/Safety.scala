--- conflicted
+++ resolved
@@ -453,10 +453,7 @@
       )
 
       (Type.eraseAliases(from).baseType, to.map(Type.eraseAliases).map(_.baseType)) match {
-<<<<<<< HEAD
-=======
         // Allow all null casts.
->>>>>>> 6d1b6ede
         case (Type.Null, _) => ()
 
         // Allow casts where one side is a type variable.
