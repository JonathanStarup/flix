--- conflicted
+++ resolved
@@ -71,11 +71,8 @@
     }
 
     // 1. Extract all tuple types from definitions.
-<<<<<<< HEAD
-    val allTuples : List[Type] = root.definitions.values.flatMap(x => findTuplesInExps(x.exp) ++ findTuplesInTypes(x.tpe)).toList
-=======
-    val allTuples : List[Type] = root.defs.values.flatMap(x => findTuples(x.exp)).toList
->>>>>>> d03a0835
+    val allTuples : List[Type] = root.defs.values.flatMap(x => findTuplesInExps(x.exp) ++ findTuplesInTypes(x.tpe)).toList
+
 
     // 2. Group tuples based on representation of their fields.
     val groupedFields : List[List[List[Type]]] = allTuples.map{
@@ -520,7 +517,6 @@
     * @param e expression
     * @return A list containing all the tuples in the given expression
     */
-<<<<<<< HEAD
   def findTuplesInExps(e: Expression): Set[Type] = e match {
     case Expression.Unit => Set.empty
     case Expression.True => Set.empty
@@ -534,18 +530,10 @@
     case Expression.Int64(lit) => Set.empty
     case Expression.BigInt(lit) => Set.empty
     case Expression.Str(lit) => Set.empty
-    case Expression.LoadBool(n, o) => Set.empty
-    case Expression.LoadInt8(b, o) => Set.empty
-    case Expression.LoadInt16(b, o) => Set.empty
-    case Expression.LoadInt32(b, o) => Set.empty
-    case Expression.StoreBool(b, o, v) => Set.empty
-    case Expression.StoreInt8(b, o, v) => Set.empty
-    case Expression.StoreInt16(b, o, v) => Set.empty
-    case Expression.StoreInt32(b, o, v) => Set.empty
     case Expression.Var(sym, tpe, loc) => findTuplesInTypes(tpe)
-    case Expression.Ref(name, tpe, loc) => findTuplesInTypes(tpe)
-    case Expression.MkClosureRef(ref, freeVars, tpe, loc) => findTuplesInTypes(tpe)
-    case Expression.ApplyRef(name, args, tpe, loc) => args.foldLeft(findTuplesInTypes(tpe))((acc, elem) => acc ++ findTuplesInExps(elem))
+    case Expression.Def(name, tpe, loc) => findTuplesInTypes(tpe)
+    case Expression.MkClosureDef(ref, freeVars, tpe, loc) => findTuplesInTypes(tpe)
+    case Expression.ApplyDef(name, args, tpe, loc) => args.foldLeft(findTuplesInTypes(tpe))((acc, elem) => acc ++ findTuplesInExps(elem))
     case Expression.ApplyTail(name, formals, actuals, tpe, loc) => actuals.foldLeft(findTuplesInTypes(tpe))((acc, elem) => acc ++ findTuplesInExps(elem))
     case Expression.ApplyHook(hook, args, tpe, loc) => args.foldLeft(findTuplesInTypes(tpe))((acc, elem) => acc ++ findTuplesInExps(elem))
     case Expression.ApplyClosure(exp, args, tpe, loc) => findTuplesInExps(exp) ++ args.foldLeft(findTuplesInTypes(tpe))((acc, elem) => acc ++ findTuplesInExps(elem))
@@ -558,9 +546,9 @@
     case Expression.Untag(sym, tag, exp, tpe, loc) => findTuplesInExps(exp) ++ findTuplesInTypes(tpe)
     case Expression.Index(base, offset, tpe, loc) => findTuplesInExps(base) ++ findTuplesInTypes(tpe)
     case Expression.Tuple(elms, tpe, loc) => elms.foldLeft(findTuplesInTypes(tpe) + tpe)((acc, elem) => acc ++ findTuplesInExps(elem))
-    case Expression.Reference(exp, tpe, loc) => ??? // TODO
-    case Expression.Dereference(exp, tpe, loc) => ??? // TODO
-    case Expression.Assignment(exp1, exp2, tpe, loc) => ??? // TODO
+    case Expression.Ref(exp, tpe, loc) => ??? // TODO
+    case Expression.Deref(exp, tpe, loc) => ??? // TODO
+    case Expression.Assign(exp1, exp2, tpe, loc) => ??? // TODO
     case Expression.LetRec(sym, exp1, exp2, tpe, loc) => ??? // TODO
     case Expression.Existential(params, exp, loc) => findTuplesInExps(exp)
     case Expression.Universal(params, exp, loc) => findTuplesInExps(exp)
@@ -570,60 +558,5 @@
     case Expression.UserError(tpe, loc) => findTuplesInTypes(tpe)
     case Expression.MatchError(tpe, loc) => findTuplesInTypes(tpe)
     case Expression.SwitchError(tpe, loc) => findTuplesInTypes(tpe)
-=======
-  def findTuples(e: Expression): List[Type] = {
-    /**
-      * This method search in the type for a tuple type
-      * @param tpe type to be searched
-      * @return tuple types nested in the type
-      */
-    def searchInType(tpe: Type) : List[Type] = tpe match {
-      case Type.Apply(t, ts) if tpe.isTuple => tpe :: ts.flatMap(searchInType)
-      case _ => Nil
-    }
-
-    e match {
-      case Expression.Unit => Nil
-      case Expression.True => Nil
-      case Expression.False => Nil
-      case Expression.Char(lit) => Nil
-      case Expression.Float32(lit) => Nil
-      case Expression.Float64(lit) => Nil
-      case Expression.Int8(lit) => Nil
-      case Expression.Int16(lit) => Nil
-      case Expression.Int32(lit) => Nil
-      case Expression.Int64(lit) => Nil
-      case Expression.BigInt(lit) => Nil
-      case Expression.Str(lit) => Nil
-      case Expression.Var(sym, tpe, loc) => searchInType(tpe)
-      case Expression.Def(name, tpe, loc) => searchInType(tpe)
-      case Expression.MkClosureDef(ref, freeVars, tpe, loc) => searchInType(tpe)
-      case Expression.ApplyDef(name, args, tpe, loc) => args.flatMap(findTuples) ::: searchInType(tpe)
-      case Expression.ApplyTail(name, formals, actuals, tpe, loc) => actuals.flatMap(findTuples) ::: searchInType(tpe)
-      case Expression.ApplyHook(hook, args, tpe, loc) => args.flatMap(findTuples) ::: searchInType(tpe)
-      case Expression.ApplyClosure(exp, args, tpe, loc) => findTuples(exp) ++ args.flatMap(findTuples) ::: searchInType(tpe)
-      case Expression.Unary(op, exp, tpe, loc) => findTuples(exp) ::: searchInType(tpe)
-      case Expression.Binary(op, exp1, exp2, tpe, loc) => findTuples(exp1) ::: findTuples(exp2) ::: searchInType(tpe)
-      case Expression.IfThenElse(exp1, exp2, exp3, tpe, loc) => findTuples(exp1) ::: findTuples(exp2) ::: findTuples(exp3)
-      case Expression.Let(sym, exp1, exp2, tpe, loc) => findTuples(exp1) ::: findTuples(exp2) ::: searchInType(tpe)
-      case Expression.Is(sym, tag, exp, loc) => findTuples(exp)
-      case Expression.Tag(enum, tag, exp, tpe, loc) => findTuples(exp) ::: searchInType(tpe)
-      case Expression.Untag(sym, tag, exp, tpe, loc) => findTuples(exp) ::: searchInType(tpe)
-      case Expression.Index(base, offset, tpe, loc) => findTuples(base) ::: searchInType(tpe)
-      case Expression.Tuple(elms, tpe, loc) => elms.flatMap(findTuples).toList ++ List(tpe) ::: searchInType(tpe)
-      case Expression.Ref(exp, tpe, loc) => ??? // TODO
-      case Expression.Deref(exp, tpe, loc) => ??? // TODO
-      case Expression.Assign(exp1, exp2, tpe, loc) => ??? // TODO
-      case Expression.LetRec(sym, exp1, exp2, tpe, loc) => ??? // TODO
-      case Expression.Existential(params, exp, loc) => findTuples(exp)
-      case Expression.Universal(params, exp, loc) => findTuples(exp)
-      case Expression.NativeConstructor(constructor, args, tpe, loc) => args.flatMap(findTuples) ::: searchInType(tpe)
-      case Expression.NativeField(field, tpe, loc) => searchInType(tpe)
-      case Expression.NativeMethod(method, args, tpe, loc) => args.flatMap(findTuples) ::: searchInType(tpe)
-      case Expression.UserError(tpe, loc) => searchInType(tpe)
-      case Expression.MatchError(tpe, loc) => searchInType(tpe)
-      case Expression.SwitchError(tpe, loc) => searchInType(tpe)
-    }
->>>>>>> d03a0835
   }
 }