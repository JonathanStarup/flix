--- conflicted
+++ resolved
@@ -70,12 +70,8 @@
       case Type.BigInt => Type.BigInt
       case Type.Str => Type.Str
       case Type.Array => Type.Array
-<<<<<<< HEAD
       case Type.Vector => Type.Vector
-      case Type.Native => Type.Native
-=======
       case Type.Native(clazz) => Type.Native(clazz)
->>>>>>> d0cee5a1
       case Type.Ref => Type.Ref
       case Type.Arrow(l) => Type.Arrow(l)
       case Type.Tuple(l) => Type.Tuple(l)
@@ -187,16 +183,12 @@
       case (Type.BigInt, Type.BigInt) => Result.Ok(Substitution.empty)
       case (Type.Str, Type.Str) => Result.Ok(Substitution.empty)
       case (Type.Array, Type.Array) => Result.Ok(Substitution.empty)
-<<<<<<< HEAD
       case (Type.Vector, Type.Vector) => Result.Ok(Substitution.empty)
-      case (Type.Native, Type.Native) => Result.Ok(Substitution.empty)
-=======
       case (Type.Native(clazz1), Type.Native(clazz2)) =>
         if (clazz1 == clazz2)
           Result.Ok(Substitution.empty)
         else
           Result.Err(UnificationError.Mismatch(tpe1, tpe2))
->>>>>>> d0cee5a1
       case (Type.Ref, Type.Ref) => Result.Ok(Substitution.empty)
       case (Type.Arrow(l1), Type.Arrow(l2)) if l1 == l2 => Result.Ok(Substitution.empty)
       case (Type.Tuple(l1), Type.Tuple(l2)) if l1 == l2 => Result.Ok(Substitution.empty)
