package ca.uwaterloo.flix.language.phase

import ca.uwaterloo.flix.language.Compiler.InternalCompilerError
import ca.uwaterloo.flix.language.ast.SimplifiedAst.{Definition, Expression, LoadExpression, StoreExpression}
import ca.uwaterloo.flix.language.ast._
import ca.uwaterloo.flix.runtime.Value
import org.objectweb.asm
import org.objectweb.asm.Opcodes._
import org.objectweb.asm.util.CheckClassAdapter
import org.objectweb.asm.{ClassVisitor, ClassWriter, Label, MethodVisitor}

// TODO: For now, we hardcode the type descriptors for all the Value objects
// There's no nice way of using reflection to get the type of a companion object.
// Later, we'll rewrite Value in a Java-like style so reflection is easier

// TODO: Debugging information

object Codegen {

  case class Context(definitions: List[Definition], clazz: String = "ca/uwaterloo/flix/compiled/FlixDefinitions") {
    val functions = definitions.collect { case f: Definition.Function => f }
    val getFunction = functions.map { f => (f.name, f) }.toMap
  }

  /*
   * Decorate (mangle) a Symbol.Resolved to get the internal JVM name.
   */
  def decorate(name: Symbol.Resolved): String = name.parts.mkString("$")

  /*
   * Returns the internal name of the JVM type that `tpe` maps to.
   */
  def descriptor(tpe: Type): String = tpe match {
    case Type.Unit => "Lca/uwaterloo/flix/runtime/Value$Unit$;"
    case Type.Bool => asm.Type.BOOLEAN_TYPE.getDescriptor
    case Type.Char => asm.Type.CHAR_TYPE.getDescriptor
    case Type.Float32 => asm.Type.FLOAT_TYPE.getDescriptor
    case Type.Float64 => asm.Type.DOUBLE_TYPE.getDescriptor
    case Type.Int8 => asm.Type.BYTE_TYPE.getDescriptor
    case Type.Int16 => asm.Type.SHORT_TYPE.getDescriptor
    case Type.Int32 => asm.Type.INT_TYPE.getDescriptor
    case Type.Int64 => asm.Type.LONG_TYPE.getDescriptor
    case Type.Str => asm.Type.getDescriptor(classOf[java.lang.String])
    case Type.Enum(_, _) => asm.Type.getDescriptor(classOf[Value.Tag])
    case Type.Tuple(elms) => asm.Type.getDescriptor(classOf[Value.Tuple])
    case Type.Lambda(args, retTpe) => s"""(${ args.map(descriptor).mkString })${descriptor(retTpe)}"""
    case Type.Tag(_, _, _) => throw new InternalCompilerError(s"No corresponding JVM type for $tpe.")
    case _ => ???
  }

  /*
   * Given a list of Flix definitions, compile the definitions to bytecode and put them in a JVM class. For now, we put
   * all definitions in a single class: ca.uwaterloo.flix.runtime.compiled.FlixDefinitions. The Flix function
   * A.B.C/foo is compiled as the method A$B$C$foo.
   */
  def compile(context: Context): Array[Byte] = {
    val functions = context.functions
    val classWriter = new ClassWriter(ClassWriter.COMPUTE_FRAMES)
    val visitor = new CheckClassAdapter(classWriter)

    // Initialize the visitor to create a class.
    visitor.visit(V1_8, ACC_PUBLIC + ACC_SUPER, context.clazz, null, "java/lang/Object", null)

    compileConstructor(context, visitor)
    functions.foreach(compileFunction(context, visitor))

    visitor.visitEnd()
    classWriter.toByteArray
  }

  /*
   * Generate the constructor. Takes a Context and an initialized ClassVisitor.
   */
  private def compileConstructor(context: Context, visitor: ClassVisitor): Unit = {
    val mv = visitor.visitMethod(ACC_PUBLIC, "<init>", "()V", null, null)
    mv.visitCode()
    mv.visitVarInsn(ALOAD, 0)
    mv.visitMethodInsn(INVOKESPECIAL, "java/lang/Object", "<init>", "()V", false)
    mv.visitInsn(RETURN)
    mv.visitMaxs(1, 1)
    mv.visitEnd()
  }

  /*
   * Given a definition for a Flix function, generate bytecode.
   * Takes a Context and an initialized ClassVisitor.
   * The Flix function A.B.C/foo is compiled as the method A$B$C$foo.
   */
  private def compileFunction(context: Context, visitor: ClassVisitor)(function: Definition.Function): Unit = {
    val mv = visitor.visitMethod(ACC_PUBLIC + ACC_STATIC, decorate(function.name), descriptor(function.tpe), null, null)
    mv.visitCode()

    compileExpression(context, mv)(function.body)

    function.tpe.retTpe match {
      case Type.Bool | Type.Char | Type.Int8 | Type.Int16 | Type.Int32 => mv.visitInsn(IRETURN)
      case Type.Int64 => mv.visitInsn(LRETURN)
      case Type.Float32 => mv.visitInsn(FRETURN)
      case Type.Float64 => mv.visitInsn(DRETURN)
      case Type.Unit | Type.Str | Type.Enum(_, _) | Type.Tuple(_) => mv.visitInsn(ARETURN)
      case Type.Tag(_, _, _) => throw new InternalCompilerError(s"Functions can't return type ${function.tpe.retTpe}.")
      case _ => ???
    }

    // Dummy large numbers so the bytecode checker can run. Afterwards, the ASM library calculates the proper maxes.
    mv.visitMaxs(999, 999)
    mv.visitEnd()
  }

  private def compileExpression(context: Context, visitor: MethodVisitor)(expr: Expression): Unit = expr match {
    case Expression.Unit =>
      visitor.visitFieldInsn(GETSTATIC, "ca/uwaterloo/flix/runtime/Value$Unit$", "MODULE$",
        "Lca/uwaterloo/flix/runtime/Value$Unit$;")

    case Expression.True => visitor.visitInsn(ICONST_1)
    case Expression.False => visitor.visitInsn(ICONST_0)
    case Expression.Char(c) => compileInt(visitor)(c)
    case Expression.Float32(f) => f match {
      case 0f => visitor.visitInsn(FCONST_0)
      case 1f => visitor.visitInsn(FCONST_1)
      case 2f => visitor.visitInsn(FCONST_2)
      case _ => visitor.visitLdcInsn(f)
    }
    case Expression.Float64(d) => d match {
      case 0d => visitor.visitInsn(DCONST_0)
      case 1d => visitor.visitInsn(DCONST_1)
      case _ => visitor.visitLdcInsn(d)
    }
    case Expression.Int8(b) => compileInt(visitor)(b)
    case Expression.Int16(s) => compileInt(visitor)(s)
    case Expression.Int32(i) => compileInt(visitor)(i)
    case Expression.Int64(l) => compileInt(visitor)(l, isLong = true)
    case Expression.Str(s) => visitor.visitLdcInsn(s)

    case load: LoadExpression => compileLoadExpr(context, visitor)(load)
    case store: StoreExpression => compileStoreExpr(context, visitor)(store)

    case Expression.Var(ident, offset, tpe, _) => tpe match {
      case Type.Bool | Type.Char | Type.Int8 | Type.Int16 | Type.Int32 =>
        visitor.visitVarInsn(ILOAD, offset)
      case Type.Int64 => visitor.visitVarInsn(LLOAD, offset)
      case Type.Float32 => visitor.visitVarInsn(FLOAD, offset)
      case Type.Float64 => visitor.visitVarInsn(DLOAD, offset)
      case Type.Unit | Type.Str | Type.Enum(_, _) | Type.Tuple(_) => visitor.visitVarInsn(ALOAD, offset)
      case Type.Tag(_, _, _) => throw new InternalCompilerError(s"Can't have a value of type $tpe.")
      case _ => ???
    }

    case Expression.Ref(name, tpe, loc) => ???
    case Expression.Lambda(annotations, args, body, tpe, loc) => ???
    case Expression.Hook(hook, tpe, loc) => ???

    case Expression.Apply(name, args, _, _) =>
      args.foreach(compileExpression(context, visitor))
      visitor.visitMethodInsn(INVOKESTATIC, context.clazz, decorate(name),
        descriptor(context.getFunction(name).tpe), false)
    case Expression.Apply3(lambda, args, tpe, loc) => ???

    case Expression.Unary(op, exp, _, _) => compileUnaryExpr(context, visitor)(op, exp)
    case Expression.Binary(op, exp1, exp2, _, _) => op match {
      case o: ArithmeticOperator => compileArithmeticExpr(context, visitor)(o, exp1, exp2)
      case o: ComparisonOperator => compileComparisonExpr(context, visitor)(o, exp1, exp2)
      case o: LogicalOperator => compileLogicalExpr(context, visitor)(o, exp1, exp2)
      case o: BitwiseOperator => compileBitwiseExpr(context, visitor)(o, exp1, exp2)
    }

    case Expression.IfThenElse(exp1, exp2, exp3, _, _) =>
      val ifElse = new Label()
      val ifEnd = new Label()
      compileExpression(context, visitor)(exp1)
      visitor.visitJumpInsn(IFEQ, ifElse)
      compileExpression(context, visitor)(exp2)
      visitor.visitJumpInsn(GOTO, ifEnd)
      visitor.visitLabel(ifElse)
      compileExpression(context, visitor)(exp3)
      visitor.visitLabel(ifEnd)

    case Expression.Let(ident, offset, exp1, exp2, _, _) =>
      compileExpression(context, visitor)(exp1)
      exp1.tpe match {
        case Type.Bool | Type.Char | Type.Int8 | Type.Int16 | Type.Int32 =>
          visitor.visitVarInsn(ISTORE, offset)
        case Type.Int64 => visitor.visitVarInsn(LSTORE, offset)
        case Type.Float32 => visitor.visitVarInsn(FSTORE, offset)
        case Type.Float64 => visitor.visitVarInsn(DSTORE, offset)
        case Type.Unit | Type.Str | Type.Enum(_, _) | Type.Tuple(_) =>
          visitor.visitVarInsn(ASTORE, offset)
        case Type.Tag(_, _, _) => throw new InternalCompilerError(s"Can't have a value of type ${exp1.tpe}.")
        case _ => ???
      }
      compileExpression(context, visitor)(exp2)

    case Expression.CheckTag(tag, exp, _) =>
      // Get the tag string of `exp` (compiled as a tag) and compare to `tag.name`.
      compileExpression(context, visitor)(exp)
      visitor.visitMethodInsn(INVOKEVIRTUAL, "ca/uwaterloo/flix/runtime/Value$Tag", "tag", "()Ljava/lang/String;",
        false)
      visitor.visitLdcInsn(tag.name)
      visitor.visitMethodInsn(INVOKEVIRTUAL, "java/lang/String", "equals", "(Ljava/lang/Object;)Z", false)

    case Expression.GetTagValue(tag, exp, tpe, _) =>
      // Compile `exp` as a tag expression, get its inner `value`, and unbox if necessary.
      compileExpression(context, visitor)(exp)
      visitor.visitMethodInsn(INVOKEVIRTUAL, "ca/uwaterloo/flix/runtime/Value$Tag", "value",
        "()Ljava/lang/Object;", false)
      compileUnbox(context, visitor)(tpe)

    case Expression.Tag(enum, tag, exp, _, _) =>
      // Load the Value companion object, then the arguments, and finally call `Value.mkTag`.
      visitor.visitFieldInsn(GETSTATIC, "ca/uwaterloo/flix/runtime/Value$", "MODULE$",
        "Lca/uwaterloo/flix/runtime/Value$;")

      // Load `enum` as a string, by calling `Symbol.Resolved.mk`
      visitor.visitFieldInsn(GETSTATIC, "ca/uwaterloo/flix/language/ast/Symbol$Resolved$", "MODULE$",
        "Lca/uwaterloo/flix/language/ast/Symbol$Resolved$;")
      visitor.visitLdcInsn(enum.fqn)
      visitor.visitMethodInsn(INVOKEVIRTUAL, "ca/uwaterloo/flix/language/ast/Symbol$Resolved$", "mk",
        "(Ljava/lang/String;)Lca/uwaterloo/flix/language/ast/Symbol$Resolved;", false) // TODO: Move these into some static fields.

      // Load `tag.name` and box `exp` if necessary.
      visitor.visitLdcInsn(tag.name)
      compileBoxedExpr(context, visitor)(exp)

      visitor.visitMethodInsn(INVOKEVIRTUAL, "ca/uwaterloo/flix/runtime/Value$", "mkTag",
        "(Lca/uwaterloo/flix/language/ast/Symbol$Resolved;Ljava/lang/String;Ljava/lang/Object;)Lca/uwaterloo/flix/runtime/Value$Tag;", false)

    case Expression.GetTupleIndex(base, offset, tpe, _) =>
      // Compile the tuple expression, load the tuple array, compile the offset, load the array element, and unbox if
      // necessary.
      compileExpression(context, visitor)(base)
      visitor.visitMethodInsn(INVOKEVIRTUAL, "ca/uwaterloo/flix/runtime/Value$Tuple", "elms",
        "()[Ljava/lang/Object;", false)
      compileInt(visitor)(offset)
      visitor.visitInsn(AALOAD)
      compileUnbox(context, visitor)(tpe)

    case Expression.Tuple(elms, _, _) =>
      // Create the array to hold the tuple elements.
      compileInt(visitor)(elms.size)
      visitor.visitTypeInsn(ANEWARRAY, asm.Type.getInternalName(classOf[AnyRef]))

      // Iterate over elms, boxing them and slotting each one into the array.
      elms.zipWithIndex.foreach { case (e, i) =>
        // Duplicate the array reference, otherwise AASTORE will consume it.
        visitor.visitInsn(DUP)
        compileInt(visitor)(i)
        compileBoxedExpr(context, visitor)(e)
        visitor.visitInsn(AASTORE)
      }

      // Now construct a Value.Tuple: create a reference, load the arguments, and call the constructor.
      visitor.visitTypeInsn(NEW, "ca/uwaterloo/flix/runtime/Value$Tuple")

      // We use dup_x1 and swap to manipulate the stack so we can avoid using a local variable.
      // Stack before: array, tuple (top)
      // Stack after: tuple, tuple, array (top)
      visitor.visitInsn(DUP_X1)
      visitor.visitInsn(SWAP)

      // Finally, call the constructor, which pops the reference (tuple) and argument (array).
      visitor.visitMethodInsn(INVOKESPECIAL, "ca/uwaterloo/flix/runtime/Value$Tuple", "<init>",
        "([Ljava/lang/Object;)V", false)

<<<<<<< HEAD
    case Expression.FSet(elms, tpe, loc) => ???
=======
    case Expression.CheckNil(exp, loc) => ???
    case Expression.CheckCons(exp, loc) => ???

    case Expression.Set(elms, tpe, loc) => ???
>>>>>>> 6a9f2445

    case Expression.UserError(_, loc) =>
      visitor.visitTypeInsn(NEW, "ca/uwaterloo/flix/api/UserException")
      visitor.visitInsn(DUP)
      visitor.visitLdcInsn(s"User exception: ${loc.format}.")
      // TODO: Load actual source location or change UserException
      visitor.visitFieldInsn(GETSTATIC, "ca/uwaterloo/flix/language/ast/package$SourceLocation$", "MODULE$", "Lca/uwaterloo/flix/language/ast/package$SourceLocation$;")
      visitor.visitMethodInsn(INVOKEVIRTUAL, "ca/uwaterloo/flix/language/ast/package$SourceLocation$", "Unknown", "()Lca/uwaterloo/flix/language/ast/package$SourceLocation;", false)
      visitor.visitMethodInsn(INVOKESPECIAL, "ca/uwaterloo/flix/api/UserException", "<init>", "(Ljava/lang/String;Lca/uwaterloo/flix/language/ast/package$SourceLocation;)V", false)
      visitor.visitInsn(ATHROW)
    case Expression.MatchError(_, loc) =>
      visitor.visitTypeInsn(NEW, "ca/uwaterloo/flix/api/MatchException")
      visitor.visitInsn(DUP)
      visitor.visitLdcInsn(s"Non-exhaustive match expression: ${loc.format}.")
      // TODO: Load actual source location or change MatchException
      visitor.visitFieldInsn(GETSTATIC, "ca/uwaterloo/flix/language/ast/package$SourceLocation$", "MODULE$", "Lca/uwaterloo/flix/language/ast/package$SourceLocation$;")
      visitor.visitMethodInsn(INVOKEVIRTUAL, "ca/uwaterloo/flix/language/ast/package$SourceLocation$", "Unknown", "()Lca/uwaterloo/flix/language/ast/package$SourceLocation;", false)
      visitor.visitMethodInsn(INVOKESPECIAL, "ca/uwaterloo/flix/api/MatchException", "<init>", "(Ljava/lang/String;Lca/uwaterloo/flix/language/ast/package$SourceLocation;)V", false)
      visitor.visitInsn(ATHROW)
    case Expression.SwitchError(_, loc) =>
      visitor.visitTypeInsn(NEW, "ca/uwaterloo/flix/api/SwitchException")
      visitor.visitInsn(DUP)
      visitor.visitLdcInsn(s"Non-exhaustive switch expression: ${loc.format}.")
      // TODO: Load actual source location or change SwitchException
      visitor.visitFieldInsn(GETSTATIC, "ca/uwaterloo/flix/language/ast/package$SourceLocation$", "MODULE$", "Lca/uwaterloo/flix/language/ast/package$SourceLocation$;")
      visitor.visitMethodInsn(INVOKEVIRTUAL, "ca/uwaterloo/flix/language/ast/package$SourceLocation$", "Unknown", "()Lca/uwaterloo/flix/language/ast/package$SourceLocation;", false)
      visitor.visitMethodInsn(INVOKESPECIAL, "ca/uwaterloo/flix/api/SwitchException", "<init>", "(Ljava/lang/String;Lca/uwaterloo/flix/language/ast/package$SourceLocation;)V", false)
      visitor.visitInsn(ATHROW)
  }

  /*
   * Some types (e.g. bool, int, str) need to be boxed as Flix values.
   * Other types (e.g. tag, tuple) are already Flix values.
   */
  private def compileBoxedExpr(context: Context, visitor: MethodVisitor)(exp: Expression): Unit = exp.tpe match {
    case Type.Bool =>
      visitor.visitFieldInsn(GETSTATIC, "ca/uwaterloo/flix/runtime/Value$", "MODULE$",
        "Lca/uwaterloo/flix/runtime/Value$;")
      exp match {
        case Expression.True =>
          visitor.visitMethodInsn(INVOKEVIRTUAL, "ca/uwaterloo/flix/runtime/Value$", "True",
            "()Ljava/lang/Object;", false)
        case Expression.False =>
          visitor.visitMethodInsn(INVOKEVIRTUAL, "ca/uwaterloo/flix/runtime/Value$", "False",
            "()Ljava/lang/Object;", false)
        case _ =>
          compileExpression(context, visitor)(exp)
          visitor.visitMethodInsn(INVOKEVIRTUAL, "ca/uwaterloo/flix/runtime/Value$", "mkBool",
            "(Z)Ljava/lang/Object;", false)
      }
    case Type.Char =>
      visitor.visitFieldInsn(GETSTATIC, "ca/uwaterloo/flix/runtime/Value$", "MODULE$",
        "Lca/uwaterloo/flix/runtime/Value$;")
      compileExpression(context, visitor)(exp)
      visitor.visitMethodInsn(INVOKEVIRTUAL, "ca/uwaterloo/flix/runtime/Value$", "mkChar",
        "(I)Ljava/lang/Object;", false)
    case Type.Float32 =>
      visitor.visitFieldInsn(GETSTATIC, "ca/uwaterloo/flix/runtime/Value$", "MODULE$",
        "Lca/uwaterloo/flix/runtime/Value$;")
      compileExpression(context, visitor)(exp)
      visitor.visitMethodInsn(INVOKEVIRTUAL, "ca/uwaterloo/flix/runtime/Value$", "mkFloat",
        "(F)Ljava/lang/Object;", false)
    case Type.Float64 =>
      visitor.visitFieldInsn(GETSTATIC, "ca/uwaterloo/flix/runtime/Value$", "MODULE$",
        "Lca/uwaterloo/flix/runtime/Value$;")
      compileExpression(context, visitor)(exp)
      visitor.visitMethodInsn(INVOKEVIRTUAL, "ca/uwaterloo/flix/runtime/Value$", "mkFloat64",
        "(D)Ljava/lang/Object;", false)
    case Type.Int8 =>
      visitor.visitFieldInsn(GETSTATIC, "ca/uwaterloo/flix/runtime/Value$", "MODULE$",
        "Lca/uwaterloo/flix/runtime/Value$;")
      compileExpression(context, visitor)(exp)
      visitor.visitMethodInsn(INVOKEVIRTUAL, "ca/uwaterloo/flix/runtime/Value$", "mkInt8",
        "(I)Ljava/lang/Object;", false)
    case Type.Int16 =>
      visitor.visitFieldInsn(GETSTATIC, "ca/uwaterloo/flix/runtime/Value$", "MODULE$",
        "Lca/uwaterloo/flix/runtime/Value$;")
      compileExpression(context, visitor)(exp)
      visitor.visitMethodInsn(INVOKEVIRTUAL, "ca/uwaterloo/flix/runtime/Value$", "mkInt16",
        "(I)Ljava/lang/Object;", false)
    case Type.Int32 =>
      visitor.visitFieldInsn(GETSTATIC, "ca/uwaterloo/flix/runtime/Value$", "MODULE$",
        "Lca/uwaterloo/flix/runtime/Value$;")
      compileExpression(context, visitor)(exp)
      visitor.visitMethodInsn(INVOKEVIRTUAL, "ca/uwaterloo/flix/runtime/Value$", "mkInt32",
        "(I)Ljava/lang/Object;", false)
    case Type.Int64 =>
      visitor.visitFieldInsn(GETSTATIC, "ca/uwaterloo/flix/runtime/Value$", "MODULE$",
        "Lca/uwaterloo/flix/runtime/Value$;")
      compileExpression(context, visitor)(exp)
      visitor.visitMethodInsn(INVOKEVIRTUAL, "ca/uwaterloo/flix/runtime/Value$", "mkInt64",
        "(J)Ljava/lang/Object;", false)
    case Type.Str =>
      visitor.visitFieldInsn(GETSTATIC, "ca/uwaterloo/flix/runtime/Value$", "MODULE$",
        "Lca/uwaterloo/flix/runtime/Value$;")
      compileExpression(context, visitor)(exp)
      visitor.visitMethodInsn(INVOKEVIRTUAL, "ca/uwaterloo/flix/runtime/Value$", "mkStr",
        "(Ljava/lang/String;)Ljava/lang/Object;", false)
    case Type.Unit | Type.Enum(_, _) | Type.Tuple(_) =>
      compileExpression(context, visitor)(exp)
    case Type.Tag(_, _, _) => throw new InternalCompilerError(s"Can't have a value of type ${exp.tpe}.")
    case _ => ???
  }

  /*
   * The value at the top of the stack is boxed as a Flix Value, and needs to be unboxed (e.g. to an int, boolean, or
   * String), or it needs to be cast to a specific Value type (e.g. Value.Unit.type, Value.Tag).
   */
  private def compileUnbox(context: Context, visitor: MethodVisitor)(tpe: Type): Unit = tpe match {
    case Type.Unit => visitor.visitTypeInsn(CHECKCAST, "ca/uwaterloo/flix/runtime/Value$Unit$")
    case Type.Bool =>
      visitor.visitTypeInsn(CHECKCAST, "java/lang/Boolean")
      visitor.visitMethodInsn(INVOKEVIRTUAL, "java/lang/Boolean", "booleanValue", "()Z", false)
    case Type.Char =>
      visitor.visitTypeInsn(CHECKCAST, "java/lang/Character")
      visitor.visitMethodInsn(INVOKEVIRTUAL, "java/lang/Character", "charValue", "()C", false)
    case Type.Float32 =>
      visitor.visitTypeInsn(CHECKCAST, "java/lang/Float")
      visitor.visitMethodInsn(INVOKEVIRTUAL, "java/lang/Float", "floatValue", "()F", false)
    case Type.Float64 =>
      visitor.visitTypeInsn(CHECKCAST, "java/lang/Double")
      visitor.visitMethodInsn(INVOKEVIRTUAL, "java/lang/Double", "doubleValue", "()D", false)
    case Type.Int8 =>
      visitor.visitTypeInsn(CHECKCAST, "java/lang/Byte")
      visitor.visitMethodInsn(INVOKEVIRTUAL, "java/lang/Byte", "byteValue", "()B", false)
    case Type.Int16 =>
      visitor.visitTypeInsn(CHECKCAST, "java/lang/Short")
      visitor.visitMethodInsn(INVOKEVIRTUAL, "java/lang/Short", "shortValue", "()S", false)
    case Type.Int32 =>
      visitor.visitTypeInsn(CHECKCAST, "java/lang/Integer")
      visitor.visitMethodInsn(INVOKEVIRTUAL, "java/lang/Integer", "intValue", "()I", false)
    case Type.Int64 =>
      visitor.visitTypeInsn(CHECKCAST, "java/lang/Long")
      visitor.visitMethodInsn(INVOKEVIRTUAL, "java/lang/Long", "longValue", "()J", false)
    case Type.Str => visitor.visitTypeInsn(CHECKCAST, "java/lang/String")
    case Type.Enum(_, _) => visitor.visitTypeInsn(CHECKCAST, "ca/uwaterloo/flix/runtime/Value$Tag")
    case Type.Tuple(_) => visitor.visitTypeInsn(CHECKCAST, "ca/uwaterloo/flix/runtime/Value$Tuple")
    case Type.Tag(_, _, _) => throw new InternalCompilerError(s"Can't have a value of type $tpe.")
    case _ => ???
  }

  /*
   * (e >> offset).toInt & mask
   *
   * Example:
   * x represents a bit with unknown value (0 or 1)
   *   load   = LoadInt8(e, 16)
   *   e      = xxxxxxxx xxxxxxxx xxxxxxxx xxxxxxxx xxxxxxxx 10101010 xxxxxxxx xxxxxxxx
   *
   * First we do a right shift (with sign extension) (LSHR):
   *            xxxxxxxx xxxxxxxx xxxxxxxx xxxxxxxx xxxxxxxx xxxxxxxx xxxxxxxx 10101010
   * Then we convert/truncate to an int, discarding the higher-order bits (L2I):
   *            xxxxxxxx xxxxxxxx xxxxxxxx 10101010
   * We bitwise-and with the mask, clearing the higher-order bits (IAND):
   *   mask   = 00000000 00000000 00000000 11111111
   *   result = 00000000 00000000 00000000 10101010
   *
   * If we used I2B instead of a mask, sign extension would give:
   *            11111111 11111111 11111111 10101010
   */
  private def compileLoadExpr(context: Context, visitor: MethodVisitor)(load: LoadExpression): Unit = {
    compileExpression(context, visitor)(load.e)
    if (load.offset > 0) {
      compileInt(visitor)(load.offset)
      visitor.visitInsn(LSHR)
    }
    visitor.visitInsn(L2I)
    compileInt(visitor)(load.mask)
    visitor.visitInsn(IAND)
  }

  /*
   * (e & targetMask) | ((v.toLong & mask) << offset)
   *
   * Example:
   * x represents a bit with unknown value (0 or 1)
   *   store  = StoreInt32(e, 0, v)
   *   e      = xxxxxxxx xxxxxxxx xxxxxxxx xxxxxxxx xxxxxxxx xxxxxxxx xxxxxxxx xxxxxxxx
   *   v      = 11110000 11110000 11110000 11110000
   *
   * First we bitwise-and with targetMask to clear target/destination bits (LAND):
   *   tMask  = 11111111 11111111 11111111 11111111 00000000 00000000 00000000 00000000
   *   result = xxxxxxxx xxxxxxxx xxxxxxxx xxxxxxxx 00000000 00000000 00000000 00000000
   * Then we convert v to a long (with sign extension) (I2L):
   *            11111111 11111111 11111111 11111111 11110000 11110000 11110000 11110000
   * Then we bitwise-and with the mask, clearing the higher-order bits (LAND):
   *   mask   = 00000000 00000000 00000000 00000000 11111111 11111111 11111111 11111111
   *   result = 00000000 00000000 00000000 00000000 11110000 11110000 11110000 11110000
   * In this example, we don't left shift because the shift offset is 0 (LSHL). We bitwise-or with e to get the final
   * result (LOR):
   *   e      = xxxxxxxx xxxxxxxx xxxxxxxx xxxxxxxx 00000000 00000000 00000000 00000000
   *   result = xxxxxxxx xxxxxxxx xxxxxxxx xxxxxxxx 11110000 11110000 11110000 11110000
   *
   * Note: (v & mask).toLong instead of (v.toLong & mask) gives the wrong result because of sign extension.
   * Bitwise-and of v and mask (IAND):
   *   mask   = 11111111 11111111 11111111 11111111
   *   result = 11110000 11110000 11110000 11110000
   * Convert int to long (doing a sign extension) (I2L):
   *   result = 11111111 11111111 11111111 11111111 11110000 11110000 11110000 11110000
   * Again in this example, we don't do a left shift. But when we do a bitwise-or, we overwrite the bits of e (LOR):
   *   e      = xxxxxxxx xxxxxxxx xxxxxxxx xxxxxxxx 00000000 00000000 00000000 00000000
   *   result = 11111111 11111111 11111111 11111111 11110000 11110000 11110000 11110000
   */
  private def compileStoreExpr(context: Context, visitor: MethodVisitor)(store: StoreExpression): Unit = {
    compileExpression(context, visitor)(store.e)
    compileInt(visitor)(store.targetMask, isLong = true)
    visitor.visitInsn(LAND)
    compileExpression(context, visitor)(store.v)
    visitor.visitInsn(I2L)
    compileInt(visitor)(store.mask, isLong = true)
    visitor.visitInsn(LAND)
    if (store.offset > 0) {
      compileInt(visitor)(store.offset)
      visitor.visitInsn(LSHL)
    }
    visitor.visitInsn(LOR)
  }

  /*
   * Generate code to load an integer constant.
   *
   * Uses the smallest number of bytes necessary, e.g. ICONST_0 takes 1 byte to load a 0, but BIPUSH 7 takes 2 bytes to
   * load a 7, and SIPUSH 200 takes 3 bytes to load a 200. However, note that values on the stack normally take up 4
   * bytes. The exception is if we set `isLong` to true, in which case a cast will be performed if necessary.
   *
   * This is needed because sometimes we expect the operands to be a long, which means two (int) values are popped from
   * the stack and concatenated to form a long.
   */
  private def compileInt(visitor: MethodVisitor)(i: Long, isLong: Boolean = false): Unit = {
    i match {
      case -1 => visitor.visitInsn(ICONST_M1)
      case 0 => if (!isLong) visitor.visitInsn(ICONST_0) else visitor.visitInsn(LCONST_0)
      case 1 => if (!isLong) visitor.visitInsn(ICONST_1) else visitor.visitInsn(LCONST_1)
      case 2 => visitor.visitInsn(ICONST_2)
      case 3 => visitor.visitInsn(ICONST_3)
      case 4 => visitor.visitInsn(ICONST_4)
      case 5 => visitor.visitInsn(ICONST_5)
      case _ if scala.Byte.MinValue <= i && i <= scala.Byte.MaxValue => visitor.visitIntInsn(BIPUSH, i.toInt)
      case _ if scala.Short.MinValue <= i && i <= scala.Short.MaxValue => visitor.visitIntInsn(SIPUSH, i.toInt)
      case _ if scala.Int.MinValue <= i && i <= scala.Int.MaxValue => visitor.visitLdcInsn(i.toInt)
      case _ => visitor.visitLdcInsn(i)
    }
    if (isLong && scala.Int.MinValue <= i && i <= scala.Int.MaxValue && i != 0 && i != 1) visitor.visitInsn(I2L)
  }

  private def compileUnaryExpr(context: Context, visitor: MethodVisitor)(op: UnaryOperator, e: Expression): Unit = {
    compileExpression(context, visitor)(e)
    op match {
      case UnaryOperator.LogicalNot =>
        val condElse = new Label()
        val condEnd = new Label()
        visitor.visitJumpInsn(IFNE, condElse)
        visitor.visitInsn(ICONST_1)
        visitor.visitJumpInsn(GOTO, condEnd)
        visitor.visitLabel(condElse)
        visitor.visitInsn(ICONST_0)
        visitor.visitLabel(condEnd)
      case UnaryOperator.Plus => // nop
      case UnaryOperator.Minus => compileUnaryMinusExpr(context, visitor)(e.tpe)
      case UnaryOperator.BitwiseNegate => compileUnaryNegateExpr(context, visitor)(e.tpe)
    }
  }

  /*
   * For Int8/Int16, we need to truncate and sign extend the result.
   *
   * Example:
   * Suppose we store the value -128 into an Int8 (byte). The number is represented as (in two's complement):
   *   10000000
   * But on the JVM, the value is sign extended and stored as an Int32 (int):
   *   11111111 11111111 11111111 10000000
   * If we simply negate -128, we get the value 128, which is represented as:
   *   00000000 00000000 00000000 10000000
   * But this is greater than the maximum value (127) for an Int8 (byte). We use I2B to convert the Int32 (int) to an
   * Int8 (byte), which does a truncation and sign extension:
   *   11111111 11111111 11111111 10000000
   * And the final value is -128.
   *
   * Note that in Java semantics, the unary minus operator returns an Int32 (int), so the programmer must explicitly
   * cast to an Int8 (byte).
   */
  private def compileUnaryMinusExpr(context: Context, visitor: MethodVisitor)(tpe: Type): Unit = tpe match {
    case Type.Float32 => visitor.visitInsn(FNEG)
    case Type.Float64 => visitor.visitInsn(DNEG)
    case Type.Int8 =>
      visitor.visitInsn(INEG)
      visitor.visitInsn(I2B)
    case Type.Int16 =>
      visitor.visitInsn(INEG)
      visitor.visitInsn(I2S)
    case Type.Int32 => visitor.visitInsn(INEG)
    case Type.Int64 => visitor.visitInsn(LNEG)
    case _ => throw new InternalCompilerError(s"Can't apply UnaryOperator.Minus to type $tpe.")
  }

  /*
   * Note that ~xxxx = xxxx ^ 1111, and since the JVM uses two's complement, -1 = 0xFFFFFFFF, so ~b = b ^ -1. No need to
   * truncate because Int8/Int16 (byte/short) are sign extended to Int32 (int), and s.ext(negate(b) = negate(s.ext(b)).
   *
   * Example:
   * Consider two Int8s:
   *     b = 11000011    c = 00001111
   * Conceptually, ~b and ~c would be:
   *    ~b = 00111100   ~c = 11110000
   * On the JVM, b, ~b, c, and ~c would be stored as an Int32s:
   *    b' = 11111111 11111111 11111111 11000011    c' = 00000000 00000000 00000000 00001111
   *   ~b' = 00000000 00000000 00000000 00111100   ~c' = 11111111 11111111 11111111 11110000
   *
   * Note that sign extending and then negating a value is equal to negating and then sign extending it.
   */
  private def compileUnaryNegateExpr(context: Context, visitor: MethodVisitor)(tpe: Type): Unit = {
    visitor.visitInsn(ICONST_M1)
    tpe match {
      case Type.Int8 | Type.Int16 | Type.Int32 =>
        visitor.visitInsn(IXOR)
      case Type.Int64 =>
        visitor.visitInsn(I2L)
        visitor.visitInsn(LXOR)
      case _ => throw new InternalCompilerError(s"Can't apply UnaryOperator.Negate to type $tpe.")
    }
  }

  /*
   * Results are truncated (and sign extended), so that adding two IntN's will always return an IntN. Overflow can
   * occur. Note that in Java semantics, the result of an arithmetic operation is an Int32 (int) or an Int64 (long), and
   * the user must explicitly downcast to an Int8 (byte) or Int16 (short).
   *
   * Example:
   * Consider adding two Int8s (bytes), 127 and 1. The result overflows:
   *     01111111 =  127
   *   + 00000001 =    1
   * --------------------
   *     10000000 = -128
   * However, on the JVM, Int8s (bytes) are represented as Int32s (ints). The result of an arithmetic operation is an
   * Int32 (int), and there is no overflow (in this case):
   *     00000000 00000000 00000000 01111111 =  127
   *   + 00000000 00000000 00000000 00000001 =    1
   * -----------------------------------------------
   *     00000000 00000000 00000000 10000000 =  128
   * We want the value to be an Int8 (byte), so we use I2B to truncate and sign extend:
   *     11111111 11111111 11111111 10000000 = -128
   *
   * Exponentiation takes a separate codepath. Values must be cast to doubles (F2D, I2D, L2D; note that bytes and shorts
   * are represented as ints and so we use I2D), then we invoke the static method `math.pow`, and then we have to cast
   * back to the original type (D2F, D2I, D2L; note that bytes and shorts need to be cast again with I2B and I2S).
   */
  private def compileArithmeticExpr(context: Context, visitor: MethodVisitor)
                                   (o: ArithmeticOperator, e1: Expression, e2: Expression): Unit = {
    if (o == BinaryOperator.Exponentiate) {
      val (castToDouble, castFromDouble) = e1.tpe match {
        case Type.Float32 => (F2D, D2F)
        case Type.Float64 => (NOP, NOP) // already a double
        case Type.Int8 | Type.Int16 | Type.Int32 => (I2D, D2I)
        case Type.Int64 => (L2D, D2L)
        case _ => throw new InternalCompilerError(s"Can't apply $o to type ${e1.tpe}.")
      }
      visitor.visitFieldInsn(GETSTATIC, "scala/math/package$", "MODULE$", "Lscala/math/package$;")
      compileExpression(context, visitor)(e1)
      visitor.visitInsn(castToDouble)
      compileExpression(context, visitor)(e2)
      visitor.visitInsn(castToDouble)
      visitor.visitMethodInsn(INVOKEVIRTUAL, "scala/math/package$", "pow", "(DD)D", false)
      visitor.visitInsn(castFromDouble)
      (e1.tpe: @unchecked) match {
        case Type.Int8 => visitor.visitInsn(I2B)
        case Type.Int16 => visitor.visitInsn(I2S)
      }
    } else {
      compileExpression(context, visitor)(e1)
      compileExpression(context, visitor)(e2)
      val (intOp, longOp, floatOp, doubleOp) = o match {
        case BinaryOperator.Plus => (IADD, LADD, FADD, DADD)
        case BinaryOperator.Minus => (ISUB, LSUB, FSUB, DSUB)
        case BinaryOperator.Times => (IMUL, LMUL, FMUL, DMUL)
        case BinaryOperator.Divide => (IDIV, LDIV, FDIV, DDIV)
        case BinaryOperator.Modulo => (IREM, LREM, FREM, DREM)
        case BinaryOperator.Exponentiate =>
          throw new InternalCompilerError("BinaryOperator.Exponentiate already handled.")
      }
      e1.tpe match {
        case Type.Float32 => visitor.visitInsn(floatOp)
        case Type.Float64 => visitor.visitInsn(doubleOp)
        case Type.Int8 =>
          visitor.visitInsn(intOp)
          visitor.visitInsn(I2B)
        case Type.Int16 =>
          visitor.visitInsn(intOp)
          visitor.visitInsn(I2S)
        case Type.Int32 => visitor.visitInsn(intOp)
        case Type.Int64 => visitor.visitInsn(longOp)
        case _ => throw new InternalCompilerError(s"Can't apply $o to type ${e1.tpe}.")
      }
    }
  }

  /*
   * Ints and Floats support all six comparison operations (LE, LT, GE, GT, EQ, NE), but Bools and Chars only support
   * EQ and NE. Note that the generated code uses the negated condition, i.e. branch if the (source) condition is false.
   *
   * Int8/16/32 comparisons only need a single instruction (IF_ICMPyy, where yy is one of {LE, LT, GE, GT, EQ, NE}),
   * which jumps if the yy condition is true, i.e. the (source) condition is false. All other types do a comparison
   * first (LCMP, {F,D}CMP{G,L}), and then a branch (IFyy).
   *
   * Specifically, LCMP can be represented in pseudocode as:
   *
   *     if (v1 > v2)        1
   *     else if (v1 == v2)  0
   *     else if (v1 < v2)  -1
   *
   * Then the result is used in the IFyy comparison to determine which branch to take. So the pair of instructions
   * for comparing longs (LCMP, IFyy) is similar to the single instruction for comparing ints (IF_ICMPyy).
   *
   * Float32/64 is similar, using xCMPz instead of LCMP, where x is one of {F,D} and z is one of {G,L}. z is necessary
   * to handle the fact that a float can be NaN (which is unordered), and any comparison involving NaN must fail.
   * xCMPG and xCMPL are the same, except for how they handle NaN. If either operand is NaN, xCMPG will push 1 onto the
   * stack, while xCMPL will push -1. In pseudocode:
   *
   *     if (v1 > v2)        1
   *     else if (v1 == v2)  0
   *     else if (v1 < v2)  -1
   *     else if (v1 is NaN || v2 is NaN)
   *       if (xCMPG)       1
   *       else if (xCMPL) -1
   *
   * For more information, see the following:
   * http://docs.oracle.com/javase/specs/jvms/se8/html/jvms-3.html#jvms-3.5
   * http://docs.oracle.com/javase/specs/jvms/se8/html/jvms-6.html#jvms-6.5.if_icmp_cond
   * http://docs.oracle.com/javase/specs/jvms/se8/html/jvms-6.html#jvms-6.5.lcmp
   * http://docs.oracle.com/javase/specs/jvms/se8/html/jvms-6.html#jvms-6.5.fcmp_op
   * http://docs.oracle.com/javase/specs/jvms/se8/html/jvms-6.html#jvms-6.5.if_cond
   */
  private def compileComparisonExpr(context: Context, visitor: MethodVisitor)
                                   (o: ComparisonOperator, e1: Expression, e2: Expression): Unit = {
    compileExpression(context, visitor)(e1)
    compileExpression(context, visitor)(e2)
    val condElse = new Label()
    val condEnd = new Label()
    val (intOp, floatOp, doubleOp, cmp) = o match {
      case BinaryOperator.Less => (IF_ICMPGE, FCMPG, DCMPG, IFGE)
      case BinaryOperator.LessEqual => (IF_ICMPGT, FCMPG, DCMPG, IFGT)
      case BinaryOperator.Greater => (IF_ICMPLE, FCMPL, DCMPL, IFLE)
      case BinaryOperator.GreaterEqual => (IF_ICMPLT, FCMPL, DCMPL, IFLT)
      case BinaryOperator.Equal => (IF_ICMPNE, FCMPG, DCMPG, IFNE)
      case BinaryOperator.NotEqual => (IF_ICMPEQ, FCMPG, DCMPG, IFEQ)
    }
    e1.tpe match {
      case Type.Bool | Type.Char if o == BinaryOperator.Equal || o == BinaryOperator.NotEqual =>
        // Bools and Chars can be compared for equality.
        visitor.visitJumpInsn(intOp, condElse)
      case Type.Float32 =>
        visitor.visitInsn(floatOp)
        visitor.visitJumpInsn(cmp, condElse)
      case Type.Float64 =>
        visitor.visitInsn(doubleOp)
        visitor.visitJumpInsn(cmp, condElse)
      case Type.Int8 | Type.Int16 | Type.Int32 => visitor.visitJumpInsn(intOp, condElse)
      case Type.Int64 =>
        visitor.visitInsn(LCMP)
        visitor.visitJumpInsn(cmp, condElse)
      case _=> throw new InternalCompilerError(s"Can't apply $o to type ${e1.tpe}.")
    }
    visitor.visitInsn(ICONST_1)
    visitor.visitJumpInsn(GOTO, condEnd)
    visitor.visitLabel(condElse)
    visitor.visitInsn(ICONST_0)
    visitor.visitLabel(condEnd)
  }

  /*
   * Note that LogicalAnd, LogicalOr, and Implication do short-circuit evaluation.
   * Implication and Biconditional are rewritten to their logical equivalents, and then compiled.
   */
  private def compileLogicalExpr(context: Context, visitor: MethodVisitor)
                                (o: LogicalOperator, e1: Expression, e2: Expression): Unit = o match {
    case BinaryOperator.LogicalAnd =>
      val andFalseBranch = new Label()
      val andEnd = new Label()
      compileExpression(context, visitor)(e1)
      visitor.visitJumpInsn(IFEQ, andFalseBranch)
      compileExpression(context, visitor)(e2)
      visitor.visitJumpInsn(IFEQ, andFalseBranch)
      visitor.visitInsn(ICONST_1)
      visitor.visitJumpInsn(GOTO, andEnd)
      visitor.visitLabel(andFalseBranch)
      visitor.visitInsn(ICONST_0)
      visitor.visitLabel(andEnd)
    case BinaryOperator.LogicalOr =>
      val orTrueBranch = new Label()
      val orFalseBranch = new Label()
      val orEnd = new Label()
      compileExpression(context, visitor)(e1)
      visitor.visitJumpInsn(IFNE, orTrueBranch)
      compileExpression(context, visitor)(e2)
      visitor.visitJumpInsn(IFEQ, orFalseBranch)
      visitor.visitLabel(orTrueBranch)
      visitor.visitInsn(ICONST_1)
      visitor.visitJumpInsn(GOTO, orEnd)
      visitor.visitLabel(orFalseBranch)
      visitor.visitInsn(ICONST_0)
      visitor.visitLabel(orEnd)
    case BinaryOperator.Implication =>
      // (e1 ==> e2) === (!e1 || e2)
      val notExp = Expression.Unary(UnaryOperator.LogicalNot, e1, Type.Bool, e1.loc)
      compileLogicalExpr(context, visitor)(BinaryOperator.LogicalOr, notExp, e2)
    case BinaryOperator.Biconditional =>
      // (e1 <==> e2) === (e1 == e2)
      compileComparisonExpr(context, visitor)(BinaryOperator.Equal, e1, e2)
  }

  /*
   * In general we don't do any truncation, because it doesn't matter what the higher-order bits are.
   *
   * Example:
   * Consider the bitwise-and of the following Int8s:
   *     11110000             00000011
   *   & 11000000           & 11001111
   * -------------        -------------
   *     11000000             00000011
   * On the JVM, these Int8s (bytes) would be represented as Int32s (ints):
   *    11111111 11111111 11111111 11110000        00000000 00000000 00000000 00000011
   *  & 11111111 11111111 11111111 11000000      & 00000000 00000000 00000000 11001111
   * ---------------------------------------    ---------------------------------------
   *    11111111 11111111 11111111 11000000        00000000 00000000 00000000 00000011
   *
   * As with Unary.Negate, sign extension before or after the operation yields the same result.
   *
   *
   * The exception is with bitwise left shifts. The higher-order bits matter because we might sign extend.
   *
   * Example:
   * Consider the following left shift, where x and y each represent unknown values (0 or 1):
   *   x000y000 << 4 = y0000000
   * But because Int8s (bytes) are represented as Int32s (ints), and the x is sign extended, we get:
   *   xxxxxxxx xxxxxxxx xxxxxxxx x000y000 << 4 = xxxxxxxx xxxxxxxx xxxxx000 y0000000
   * We truncate and sign extend (I2B), which gives:
   *   yyyyyyyy yyyyyyyy yyyyyyyy y0000000
   *
   * It doesn't matter that we left shifted x, because we (generally) ignore the higher-order bits. However, it *does*
   * matter that we shifted y into the sign bit of an Int8. If y = 1, then the Int8 (byte) 10000000 has value -128,
   * which needs to be sign extended to represent that value as an Int32 (int).
   *
   * Example:
   * Consider the following (signed) right shift, where x represents an unknown value (0 or 1):
   *   x0000000 >> 4 = xxxxx000
   * These Int8s (bytes) are represented as Int32s (ints), so the x is sign extended:
   *   xxxxxxxx xxxxxxxx xxxxxxxx x0000000 >> 4 = xxxxxxxx xxxxxxxx xxxxxxxx xxxxx000
   *
   * We don't need to truncate, because it is impossible for random data to be in the higher-order bits. Either those
   * bits are all 0, or they are 1 (because of sign extension).
   *
   * Note: the right-hand operand of a shift (i.e. the shift amount) *must* be Int32.
   */
  private def compileBitwiseExpr(context: Context, visitor: MethodVisitor)
                                (o: BitwiseOperator, e1: Expression, e2: Expression): Unit = {
    compileExpression(context, visitor)(e1)
    compileExpression(context, visitor)(e2)
    val (intOp, longOp) = o match {
      case BinaryOperator.BitwiseAnd => (IAND, LAND)
      case BinaryOperator.BitwiseOr => (IOR, LOR)
      case BinaryOperator.BitwiseXor => (IXOR, LXOR)
      case BinaryOperator.BitwiseLeftShift => (ISHL, LSHL)
      case BinaryOperator.BitwiseRightShift => (ISHR, LSHR)
    }
    e1.tpe match {
      case Type.Int8 =>
        visitor.visitInsn(intOp)
        if (intOp == ISHL) visitor.visitInsn(I2B)
      case Type.Int16 =>
        visitor.visitInsn(intOp)
        if (intOp == ISHL) visitor.visitInsn(I2S)
      case Type.Int32 => visitor.visitInsn(intOp)
      case Type.Int64 => visitor.visitInsn(longOp)
      case _ => throw new InternalCompilerError(s"Can't apply $o to type ${e1.tpe}.")
    }
  }

}<|MERGE_RESOLUTION|>--- conflicted
+++ resolved
@@ -261,14 +261,10 @@
       visitor.visitMethodInsn(INVOKESPECIAL, "ca/uwaterloo/flix/runtime/Value$Tuple", "<init>",
         "([Ljava/lang/Object;)V", false)
 
-<<<<<<< HEAD
-    case Expression.FSet(elms, tpe, loc) => ???
-=======
     case Expression.CheckNil(exp, loc) => ???
     case Expression.CheckCons(exp, loc) => ???
 
     case Expression.Set(elms, tpe, loc) => ???
->>>>>>> 6a9f2445
 
     case Expression.UserError(_, loc) =>
       visitor.visitTypeInsn(NEW, "ca/uwaterloo/flix/api/UserException")
