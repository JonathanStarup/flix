--- conflicted
+++ resolved
@@ -1,11 +1,7 @@
 package ca.uwaterloo.flix.language.phase
 
-<<<<<<< HEAD
-import ca.uwaterloo.flix.api.{MatchException, SwitchException, UserException}
-=======
-import ca.uwaterloo.flix.api.{Flix, IValue, WrappedValue}
+import ca.uwaterloo.flix.api._
 import ca.uwaterloo.flix.language.ast.Ast.Hook
->>>>>>> c07c73cb
 import ca.uwaterloo.flix.language.ast.ExecutableAst.{Definition, Expression, LoadExpression, StoreExpression}
 import ca.uwaterloo.flix.language.ast._
 import ca.uwaterloo.flix.runtime.Value
@@ -15,24 +11,14 @@
 import org.objectweb.asm.util.CheckClassAdapter
 import org.objectweb.asm.{Type => _, _}
 
-<<<<<<< HEAD
-=======
-// TODO: For now, we hardcode the type descriptors for all the Value objects
-// There's no nice way of using reflection to get the type of a singleton object.
-// Later, we'll rewrite Value in a Java-like style so reflection is easier
-// Or at the very least, move the (common) names into static fields
-// TODO: Actually, it looks like "Value.Unit.getClass" will work
-
->>>>>>> c07c73cb
 // TODO: Debugging information
 
 object Codegen {
 
-<<<<<<< HEAD
   /*
    * Constants passed to the asm library to generate bytecode.
    *
-   * Originally, we simply used string literals (to encode internal class names, descriptors, etc) and passed them to
+   * Originally, we simply used string literals (to encode internal class names, descriptors, etc.) and passed them to
    * the library. This was very brittle for two reasons: 1) changing a class or method would break things and we
    * wouldn't know until run time; and 2) multiple string literals would have to be updated.
    *
@@ -54,6 +40,7 @@
     val bigIntegerClass = classOf[java.math.BigInteger]
     val arrayObjectClass = classOf[Array[Object]]
     val setClass = classOf[scala.collection.immutable.Set[Object]]
+    val flixClass = classOf[Flix]
 
     val unitClass = Value.Unit.getClass
     val tagClass = classOf[Value.Tag]
@@ -66,9 +53,9 @@
     def loadValueObject(visitor: MethodVisitor): Unit =
       visitor.visitFieldInsn(GETSTATIC, valueObject, "MODULE$", s"L$valueObject;")
   }
-=======
-  val flixObjectName = "flixObject"
->>>>>>> c07c73cb
+
+  // This constant is used in LoadBytecode, so we can't put it in the private Constants object.
+  val flixObject = "flixObject"
 
   case class Context(prefix: List[String],
                      functions: List[Definition.Constant],
@@ -99,19 +86,11 @@
         case Type.Int16 => asm.Type.SHORT_TYPE.getDescriptor
         case Type.Int32 => asm.Type.INT_TYPE.getDescriptor
         case Type.Int64 => asm.Type.LONG_TYPE.getDescriptor
-<<<<<<< HEAD
         case Type.BigInt => asm.Type.getDescriptor(Constants.bigIntegerClass)
         case Type.Str => asm.Type.getDescriptor(Constants.stringClass)
-        case Type.Native => ??? // TODO
+        case Type.Native => asm.Type.getDescriptor(Constants.objectClass)
         case Type.Enum(_, _) => asm.Type.getDescriptor(Constants.tagClass)
         case Type.Tuple(_) => asm.Type.getDescriptor(Constants.tupleClass)
-=======
-        case Type.BigInt => asm.Type.getDescriptor(classOf[java.math.BigInteger])
-        case Type.Str => asm.Type.getDescriptor(classOf[java.lang.String])
-        case Type.Native => asm.Type.getDescriptor(classOf[java.lang.Object])
-        case Type.Enum(_, _) => asm.Type.getDescriptor(classOf[Value.Tag])
-        case Type.Tuple(_) => asm.Type.getDescriptor(classOf[Value.Tuple])
->>>>>>> c07c73cb
         case Type.Lambda(_, _) => s"L${decorate(interfaces(tpe))};"
         case Type.Parametric(_, _) => ??? // TODO: How to handle?
         case Type.FOpt(_) | Type.FList(_) => ??? // TODO
@@ -180,13 +159,13 @@
    * Create a static field for the Flix object, and generate the class initializer to initialize the field to null.
    */
   private def compileStaticFlixField(ctx: Context, visitor: ClassVisitor): Unit = {
-    val fv = visitor.visitField(ACC_PUBLIC + ACC_STATIC, flixObjectName, asm.Type.getDescriptor(classOf[Flix]), null, null)
+    val fv = visitor.visitField(ACC_PUBLIC + ACC_STATIC, flixObject, asm.Type.getDescriptor(Constants.flixClass), null, null)
     fv.visitEnd()
 
     val mv = visitor.visitMethod(ACC_STATIC, "<clinit>", "()V", null, null)
     mv.visitCode()
     mv.visitInsn(ACONST_NULL)
-    mv.visitFieldInsn(PUTSTATIC, decorate(ctx.prefix), flixObjectName, asm.Type.getDescriptor(classOf[Flix]))
+    mv.visitFieldInsn(PUTSTATIC, decorate(ctx.prefix), flixObject, asm.Type.getDescriptor(Constants.flixClass))
     mv.visitInsn(RETURN)
     mv.visitMaxs(1, 0)
     mv.visitEnd()
@@ -362,22 +341,22 @@
       visitor.visitMethodInsn(INVOKESTATIC, decorate(name.prefix), name.suffix, ctx.descriptor(targetTpe), false)
 
     case Expression.ApplyHook(hook, args, tpe, _) =>
-      val (isSafe, name, elmsClassName) = hook match {
-        case _: Hook.Safe => (true, "invoke", asm.Type.getInternalName(classOf[IValue]))
-        case _: Hook.Unsafe => (false, "invokeUnsafe", asm.Type.getInternalName(classOf[Object]))
-      }
-      val clazz = classOf[Flix]
+      val (isSafe, name, elmsClass) = hook match {
+        case _: Hook.Safe => (true, "invoke", classOf[IValue])
+        case _: Hook.Unsafe => (false, "invokeUnsafe", Constants.objectClass)
+      }
+      val clazz = Constants.flixClass
       val method = clazz.getMethods.filter(m => m.getName == name).head
 
       // First we get the Flix object from the static field.
-      visitor.visitFieldInsn(GETSTATIC, decorate(ctx.prefix), flixObjectName, asm.Type.getDescriptor(clazz))
+      visitor.visitFieldInsn(GETSTATIC, decorate(ctx.prefix), flixObject, asm.Type.getDescriptor(clazz))
 
       // Next we load the arguments for the invoke/invokeUnsafe virtual call, starting with the name of the hook.
       visitor.visitLdcInsn(hook.name.toString)
 
       // Create the arguments array.
       compileInt(visitor)(args.length)
-      visitor.visitTypeInsn(ANEWARRAY, elmsClassName)
+      visitor.visitTypeInsn(ANEWARRAY, asm.Type.getInternalName(elmsClass))
 
       // Evaluate the arguments left-to-right, putting them into the array.
       for ((e, i) <- args.zipWithIndex) {
@@ -387,13 +366,12 @@
 
         // Load the actual element. If we're calling a safe hook, we need to wrap the value.
         if (isSafe) {
-          val clazz = classOf[WrappedValue]
-          val ctor = clazz.getConstructors.head
-
-          visitor.visitTypeInsn(NEW, asm.Type.getInternalName(clazz))
+          val clazz2 = classOf[WrappedValue]
+          val ctor = clazz2.getConstructors.head
+          visitor.visitTypeInsn(NEW, asm.Type.getInternalName(clazz2))
           visitor.visitInsn(DUP)
           compileBoxedExpr(ctx, visitor)(e)
-          visitor.visitMethodInsn(INVOKESPECIAL, asm.Type.getInternalName(clazz), "<init>", asm.Type.getConstructorDescriptor(ctor), false)
+          visitor.visitMethodInsn(INVOKESPECIAL, asm.Type.getInternalName(clazz2), "<init>", asm.Type.getConstructorDescriptor(ctor), false)
         } else {
           compileBoxedExpr(ctx, visitor)(e)
         }
@@ -403,7 +381,8 @@
       // Finally, make the virtual call to invoke/invokeUnsafe. If it's a safe hook, we also need to call `getUnsafeRef`.
       visitor.visitMethodInsn(INVOKEVIRTUAL, asm.Type.getInternalName(clazz), method.getName, asm.Type.getMethodDescriptor(method), false)
       if (isSafe) {
-        visitor.visitMethodInsn(INVOKEINTERFACE, elmsClassName, "getUnsafeRef", "()Ljava/lang/Object;", true)
+        val method2 = elmsClass.getMethod("getUnsafeRef")
+        visitor.visitMethodInsn(INVOKEINTERFACE, asm.Type.getInternalName(elmsClass), method2.getName, asm.Type.getMethodDescriptor(method2), true)
       }
 
       // Unbox the result, if necessary.
@@ -483,36 +462,19 @@
       compileUnbox(ctx, visitor)(tpe)
 
     case Expression.Tag(enum, tag, exp, _, _) =>
-<<<<<<< HEAD
-      // Load the Value object, then the arguments (tag.name, boxing if necessary), and finally call `Value.mkTag`.
+      // Load the Value singleton object, then the arguments (tag.name, boxing if necessary), and finally call `Value.mkTag`.
       Constants.loadValueObject(visitor)
-=======
-      // Load the Value singleton object, then the arguments, and finally call `Value.mkTag`.
-      visitor.visitFieldInsn(GETSTATIC, "ca/uwaterloo/flix/runtime/Value$", "MODULE$", "Lca/uwaterloo/flix/runtime/Value$;")
-
-      // Load `tag.name` and box `exp` if necessary.
->>>>>>> c07c73cb
       visitor.visitLdcInsn(tag.name)
       compileBoxedExpr(ctx, visitor)(exp)
       visitor.visitMethodInsn(INVOKEVIRTUAL, Constants.valueObject, "mkTag", "(Ljava/lang/String;Ljava/lang/Object;)Lca/uwaterloo/flix/runtime/Value$Tag;", false)
 
     case Expression.GetTupleIndex(base, offset, tpe, _) =>
-<<<<<<< HEAD
-      // Value.Tuple.elms()
-      val clazz = Constants.tupleClass
-      val method = clazz.getMethod("elms")
-
-      // Compile the expression, load `elms`, compile the offset, load the array element, and unbox if necessary.
+      // Load the Value singleton object and base expression, to call `Value.cast2tuple`, to get the elements array.
+      Constants.loadValueObject(visitor)
       compileExpression(ctx, visitor)(base)
-      visitor.visitMethodInsn(INVOKEVIRTUAL, asm.Type.getInternalName(clazz), method.getName, asm.Type.getMethodDescriptor(method), false)
-=======
-      // Load the Value singleton object and base expression, to call `Value.cast2tuple`, to get the elements array.
-      visitor.visitFieldInsn(GETSTATIC, "ca/uwaterloo/flix/runtime/Value$", "MODULE$", "Lca/uwaterloo/flix/runtime/Value$;")
-      compileExpression(ctx, visitor)(base)
-      visitor.visitMethodInsn(INVOKEVIRTUAL, "ca/uwaterloo/flix/runtime/Value$", "cast2tuple", "(Ljava/lang/Object;)[Ljava/lang/Object;", false)
+      visitor.visitMethodInsn(INVOKEVIRTUAL, Constants.valueObject, "cast2tuple", "(Ljava/lang/Object;)[Ljava/lang/Object;", false)
 
       // Now compile the offset and load the array element. Unbox if necessary.
->>>>>>> c07c73cb
       compileInt(visitor)(offset)
       visitor.visitInsn(AALOAD)
       compileUnbox(ctx, visitor)(tpe)
@@ -679,7 +641,6 @@
    * Note that the generated code here is slightly more efficient than calling `cast2XX` since we don't have to branch.
    */
   private def compileUnbox(ctx: Context, visitor: MethodVisitor)(tpe: Type): Unit = tpe match {
-<<<<<<< HEAD
     case Type.Unit => visitor.visitTypeInsn(CHECKCAST, asm.Type.getInternalName(Constants.unitClass))
 
     case Type.Bool | Type.Char | Type.Float32 | Type.Float64 | Type.Int8 | Type.Int16 | Type.Int32 | Type.Int64 =>
@@ -700,12 +661,11 @@
       visitor.visitTypeInsn(CHECKCAST, name)
       visitor.visitMethodInsn(INVOKEVIRTUAL, name, methodName, desc, false)
 
-    case Type.BigInt | Type.Str | Type.Enum(_, _) | Type.Tuple(_) | Type.Lambda(_, _) | Type.FSet(_) =>
+    case Type.BigInt | Type.Str | Type.Enum(_, _) | Type.Lambda(_, _) | Type.FSet(_) =>
       val name = tpe match {
         case Type.BigInt => asm.Type.getInternalName(Constants.bigIntegerClass)
         case Type.Str => asm.Type.getInternalName(Constants.stringClass)
         case Type.Enum(_, _) => asm.Type.getInternalName(Constants.tagClass)
-        case Type.Tuple(_) => asm.Type.getInternalName(Constants.tupleClass)
         case Type.Lambda(_, _) =>
           // TODO: Is this correct? Need to write a test when we can write lambda expressions.
           decorate(ctx.interfaces(tpe))
@@ -713,48 +673,8 @@
         case _ => throw new InternalCompilerException(s"Type $tpe should not be handled in this case.")
       }
       visitor.visitTypeInsn(CHECKCAST, name)
-=======
-    case Type.Unit => visitor.visitTypeInsn(CHECKCAST, "ca/uwaterloo/flix/runtime/Value$Unit$")
-
-    case Type.Bool =>
-      visitor.visitTypeInsn(CHECKCAST, "java/lang/Boolean")
-      visitor.visitMethodInsn(INVOKEVIRTUAL, "java/lang/Boolean", "booleanValue", "()Z", false)
-
-    case Type.Char =>
-      visitor.visitTypeInsn(CHECKCAST, "java/lang/Character")
-      visitor.visitMethodInsn(INVOKEVIRTUAL, "java/lang/Character", "charValue", "()C", false)
-
-    case Type.Float32 =>
-      visitor.visitTypeInsn(CHECKCAST, "java/lang/Float")
-      visitor.visitMethodInsn(INVOKEVIRTUAL, "java/lang/Float", "floatValue", "()F", false)
-
-    case Type.Float64 =>
-      visitor.visitTypeInsn(CHECKCAST, "java/lang/Double")
-      visitor.visitMethodInsn(INVOKEVIRTUAL, "java/lang/Double", "doubleValue", "()D", false)
-
-    case Type.Int8 =>
-      visitor.visitTypeInsn(CHECKCAST, "java/lang/Byte")
-      visitor.visitMethodInsn(INVOKEVIRTUAL, "java/lang/Byte", "byteValue", "()B", false)
-
-    case Type.Int16 =>
-      visitor.visitTypeInsn(CHECKCAST, "java/lang/Short")
-      visitor.visitMethodInsn(INVOKEVIRTUAL, "java/lang/Short", "shortValue", "()S", false)
-
-    case Type.Int32 =>
-      visitor.visitTypeInsn(CHECKCAST, "java/lang/Integer")
-      visitor.visitMethodInsn(INVOKEVIRTUAL, "java/lang/Integer", "intValue", "()I", false)
-
-    case Type.Int64 =>
-      visitor.visitTypeInsn(CHECKCAST, "java/lang/Long")
-      visitor.visitMethodInsn(INVOKEVIRTUAL, "java/lang/Long", "longValue", "()J", false)
-
-    case Type.BigInt => visitor.visitTypeInsn(CHECKCAST, "java/math/BigInteger")
-
-    case Type.Str => visitor.visitTypeInsn(CHECKCAST, "java/lang/String")
 
     case Type.Native => // Don't need to cast AnyRef to anything
-
-    case Type.Enum(_, _) => visitor.visitTypeInsn(CHECKCAST, "ca/uwaterloo/flix/runtime/Value$Tag")
 
     case Type.Tuple(_) =>
       // This is actually a bit more complicated, since we have multiple representations for a tuple (e.g. Value.Tuple,
@@ -762,14 +682,14 @@
 
       // Load the Value singleton object. Do a SWAP to put stack operands in the right order, then call
       // `Value.cast2tuple`, to get the elements array.
-      visitor.visitFieldInsn(GETSTATIC, "ca/uwaterloo/flix/runtime/Value$", "MODULE$", "Lca/uwaterloo/flix/runtime/Value$;")
+      Constants.loadValueObject(visitor)
       visitor.visitInsn(SWAP)
-      visitor.visitMethodInsn(INVOKEVIRTUAL, "ca/uwaterloo/flix/runtime/Value$", "cast2tuple", "(Ljava/lang/Object;)[Ljava/lang/Object;", false)
+      visitor.visitMethodInsn(INVOKEVIRTUAL, Constants.valueObject, "cast2tuple", "(Ljava/lang/Object;)[Ljava/lang/Object;", false)
 
       // TODO: Update this when we remove Value.Tuple.
       // cast2tuple returns an Array, but we expect a Value.Tuple. So we have to construct one.
       // Create the Value.Tuple reference.
-      visitor.visitTypeInsn(NEW, "ca/uwaterloo/flix/runtime/Value$Tuple")
+      visitor.visitTypeInsn(NEW, asm.Type.getInternalName(Constants.tupleClass))
 
       // We use dup_x1 and swap to manipulate the stack so we can avoid using a local variable.
       // Stack before: array, tuple (top)
@@ -778,14 +698,9 @@
       visitor.visitInsn(SWAP)
 
       // Finally, call the constructor, which pops the reference (tuple) and argument (array).
-      visitor.visitMethodInsn(INVOKESPECIAL, "ca/uwaterloo/flix/runtime/Value$Tuple", "<init>", "([Ljava/lang/Object;)V", false)
-
-    case Type.Lambda(_, _) =>
-      // TODO: Is this correct? Need to write a test when we can write lambda expressions.
-      visitor.visitTypeInsn(CHECKCAST, decorate(ctx.interfaces(tpe)))
-
-    case Type.FSet(_) => visitor.visitTypeInsn(CHECKCAST, "scala/collection/immutable/Set")
->>>>>>> c07c73cb
+      val clazz = Constants.tupleClass
+      val ctor = clazz.getConstructor(Constants.arrayObjectClass)
+      visitor.visitMethodInsn(INVOKESPECIAL, asm.Type.getInternalName(clazz), "<init>", asm.Type.getConstructorDescriptor(ctor), false)
 
     case Type.FOpt(_) | Type.FList(_) | Type.FMap(_, _) => ??? // TODO
 
