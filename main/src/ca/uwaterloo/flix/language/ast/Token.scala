--- conflicted
+++ resolved
@@ -29,19 +29,10 @@
   *
   * @param kind       The kind of token this instance represents.
   * @param src        A pointer to the source that this lexeme stems from.
-<<<<<<< HEAD
-  * @param startIndex The absolute character offset into `src` of the beginning of the lexeme. Must be zero-indexed.
-  * @param endIndex   The absolute character offset into `src` of the end (exclusive) of the lexeme. Must be zero-indexed.
+  * @param startIndex The absolute character index into `src` of the beginning of the lexeme. Must be zero-indexed.
+  * @param endIndex   The absolute character index into `src` of the end (exclusive) of the lexeme. Must be zero-indexed.
   */
 case class Token(kind: TokenKind, src: Source, startIndex: Int, endIndex: Int) extends SyntaxTree.Child {
-=======
-  * @param startIndex The absolute character index into `src` of the beginning of the lexeme. Must be zero-indexed.
-  * @param endIndex   The absolute character index into `src` of the end (exclusive) of the lexeme. Must be zero-indexed.
-  * @param start      The source position that the lexeme __starts__ on.
-  * @param end        The source position that the lexeme __ends__ on (exclusive).
-  */
-case class Token(kind: TokenKind, src: Source, startIndex: Int, endIndex: Int, start: SourcePosition, end: SourcePosition) extends SyntaxTree.Child {
->>>>>>> c890d1e4
   /**
     * Computes the lexeme that the token refers to by slicing it from `src`.
     *
@@ -54,7 +45,6 @@
     *
     * NB: Tokens are zero-indexed
     */
-<<<<<<< HEAD
   def mkSourceLocation(isReal: Boolean = true): SourceLocation = SourceLocation(isReal, src, startIndex, endIndex)
 
   /**
@@ -72,20 +62,13 @@
     */
   def end: SourcePosition =
     src.lines.getPositionExclusive(endIndex)
-=======
-  def mkSourceLocation(isReal: Boolean = true): SourceLocation = SourceLocation(isReal, src, start, end)
->>>>>>> c890d1e4
 
   /**
     * Returns a one-indexed string representation of this token. Must only be used for debugging.
     */
-<<<<<<< HEAD
   override def toString: String = {
-    val begin = this.start
+    val start = this.start
     val end = this.end
-    s"Token($kind, $text, ${begin.lineOneIndexed}, ${begin.colOneIndexed}, ${end.lineOneIndexed}, ${end.colOneIndexed})"
+    s"Token($kind, $text, ${start.lineOneIndexed}, ${start.colOneIndexed}, ${end.lineOneIndexed}, ${end.colOneIndexed})"
   }
-=======
-  override def toString: String = s"Token($kind, $text, ${start.lineOneIndexed}, ${start.colOneIndexed}, ${end.lineOneIndexed}, ${end.colOneIndexed})"
->>>>>>> c890d1e4
 }