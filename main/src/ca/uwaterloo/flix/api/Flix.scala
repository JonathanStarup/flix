--- conflicted
+++ resolved
@@ -168,12 +168,8 @@
         val ast = PropertyGen.collectProperties(tast)
         val sast = Simplifier.simplify(ast)
         val lifted = LambdaLift.lift(sast)
-<<<<<<< HEAD
-        val east = CreateExecutableAst.toExecutable(lifted)
-=======
         val numbered = VarNumbering.number(lifted)
         val east = CreateExecutableAst.toExecutable(numbered)
->>>>>>> a245ee39
         if (options.verify == Verify.Enabled) {
           for (error <- Verifier.verify(east))
             Console.println(error.message)
