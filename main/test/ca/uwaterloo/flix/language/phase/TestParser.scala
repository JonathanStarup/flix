--- conflicted
+++ resolved
@@ -244,25 +244,13 @@
   // Salary(name, amount) => Employee(name, <<unbound>>)
   // false <= Employee(name, _), !Salary(name, _).
 
-<<<<<<< HEAD
-  // TODO: Need meta constraint
-  // true => A(...), B(...) (MUST-HOLD).
-  // Salary(name, amount) => Employee(name, <<unbound>>)
-  // false <= Employee(name, _), !Salary(name, _).
-
-=======
->>>>>>> a23e44eb
   // Safety property
   // false <= A(...), B(...) (the body must never hold).
   //
   // always Answer(x).
   // never Unsafe(x).
 
-<<<<<<< HEAD
-  test("Directive.Assert01") {
-=======
   ignore("Directive.Assert01") {
->>>>>>> a23e44eb
     // P(42).
     val input = "assert P(42)."
     ???
